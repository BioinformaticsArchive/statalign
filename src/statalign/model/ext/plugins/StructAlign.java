--- conflicted
+++ resolved
@@ -1,692 +1,683 @@
-package statalign.model.ext.plugins;
-
-import java.awt.event.ActionEvent;
-import java.awt.event.ActionListener;
-import java.util.Arrays;
-import java.util.HashMap;
-import java.util.List;
-
-import javax.swing.ImageIcon;
-import javax.swing.JComponent;
-import javax.swing.JToggleButton;
-
-import org.apache.commons.math3.distribution.BetaDistribution;
-import org.apache.commons.math3.exception.DimensionMismatchException;
-import org.apache.commons.math3.linear.Array2DRowRealMatrix;
-import org.apache.commons.math3.linear.ArrayRealVector;
-import org.apache.commons.math3.linear.CholeskyDecomposition;
-import org.apache.commons.math3.linear.EigenDecomposition;
-import org.apache.commons.math3.linear.LUDecomposition;
-import org.apache.commons.math3.linear.NonPositiveDefiniteMatrixException;
-import org.apache.commons.math3.linear.RealMatrix;
-import org.apache.commons.math3.linear.RealVector;
-import org.apache.commons.math3.linear.SingularMatrixException;
-import org.apache.commons.math3.linear.SingularValueDecomposition;
-import org.apache.commons.math3.stat.descriptive.rank.Percentile;
-import org.apache.commons.math3.util.FastMath;
-import org.apache.commons.math3.util.MathArrays;
-
-import statalign.base.InputData;
-import statalign.base.Tree;
-import statalign.base.Utils;
-import statalign.base.Vertex;
-import statalign.io.DataType;
-import statalign.io.ProteinSkeletons;
-import statalign.model.ext.ModelExtManager;
-import statalign.model.ext.ModelExtension;
-import statalign.postprocess.PluginParameters;
-
-public class StructAlign extends ModelExtension implements ActionListener {
-	
-	/** The command line identifier of this plugin */
-	private static final String CMD_LINE_PLUGIN_ID = "structal";
-	
-	JToggleButton myButton;
-
-	/** Alpha-C atomic coordinate for each sequence and each residue */
-	double[][][] coords;
-	
-	/** Alpha-C atomic coordinates under the current set of rotations/translations */
-	double[][][] rotCoords;
-	
-	/** Axis of rotation for each sequence */
-	double[][] axes;
-	/** Rotation angle for each protein along the rotation axis */
-	double[] rots;
-	/** Translation vector for each protein */
-	double[][] xlats;
-	
-	/** Covariance matrix implied by current tree topology */
-	double[][] fullCovar;
-	
-<<<<<<< HEAD
-	/** Parameters of structural drift */
-=======
-	/** independence rotation proposal distribution */
-	RotationProposal rotProp;
-	
-	/** parameters of structural drift */
->>>>>>> 51ff4284
-	double theta = .1; // CONSTANT VALUE FOR NOW
-	double sigma2 = 1; // SHOULD BE UPDATED WITH MCMC
-	
-	double logLike;
-	double savedLogLike;
-	
-	@Override
-	public List<JComponent> getToolBarItems() {
-		myButton = new JToggleButton(new ImageIcon(ClassLoader.getSystemResource("icons/protein.png")));
-    	myButton.setToolTipText("Structural alignment mode (for proteins only)");
-    	myButton.addActionListener(this);
-    	myButton.setEnabled(true);
-    	myButton.setSelected(false);
-    	return Arrays.asList((JComponent)myButton);
-	}
-	
-	@Override
-	public void actionPerformed(ActionEvent e) {
-		setActive(myButton.isSelected());
-	}
-
-	@Override
-	public void setActive(boolean active) {
-		super.setActive(active);
-		System.out.println("StructAlign plugin is now "+(active?"enabled":"disabled"));
-	}
-	
-	@Override
-	public void init(ModelExtManager manager, PluginParameters params) {
-		if(params != null && params.getParameter(CMD_LINE_PLUGIN_ID) != null) {
-			// TODO parse plugin parameters
-			setActive(true);
-		}
-	}
-	
-	@Override
-	public void initRun(InputData inputData) throws IllegalArgumentException {
-		HashMap<String, Integer> seqMap = new HashMap<String, Integer>();
-		int i = 0;
-		for(String name : inputData.seqs.seqNames)
-			seqMap.put(name, i++);
-		coords = new double[inputData.seqs.seqNames.size()][][];
-		for(DataType data : inputData.auxData) {
-			if(!(data instanceof ProteinSkeletons))
-				continue;
-			ProteinSkeletons ps = (ProteinSkeletons) data;
-			for(i = 0; i < ps.names.size(); i++) {
-				String name = ps.names.get(i);
-				if(!seqMap.containsKey(name))
-					throw new IllegalArgumentException("structalign: missing sequence or duplicate structure for "+name);
-				int ind = seqMap.get(name);
-				int len = inputData.seqs.sequences.get(ind).replaceAll("-", "").length();
-				List<double[]> cl = ps.coords.get(i);
-				if(len != cl.size())
-					throw new IllegalArgumentException("structalign: sequence length mismatch with structure file for seq "+name);
-				coords[ind] = new double[len][];
-				for(int j = 0; j < len; j++)
-					coords[ind][j] = Utils.copyOf(cl.get(j));
-				seqMap.remove(name);
-			}
-		}
-		if(seqMap.size() > 0)
-			throw new IllegalArgumentException("structalign: missing structure for sequence "+seqMap.keySet().iterator().next());
-		rotProp = new RotationProposal();
-	}
-	
-	@Override
-	public double logLikeFactor(Tree tree) {
-//		return 0;
-		// simplest (and slowest) approach: get alignment of all leaves and compute likelihood from there
-		String[] align = tree.getState().getLeafAlign();
-		fullCovar = calcFullCovar(tree);
-		calcAllRotations();
-		double logli = 0;
-		int[] inds = new int[align.length];		// current char indices
-		int[] col = new int[align.length];  // SOMETHING IS WRONG WITH THE WAY INDICES ARE HANDLED HERE
-		for(int i = 0; i < align[0].length(); i++) {
-			for(int j = 0; j < align.length; j++)
-				col[j] = align[j].charAt(i) == '-' ? -1 : inds[j]++;
-			logli += columnContrib(col);
-		}
-		return logli;
-	}
-	
-	/**
-	 * Calculates the structural likelihood contribution of a single alignment column
-	 * @param col the column, id of the residue for each sequence (or -1 if gapped in column)
-	 * @return the likelihood contribution
-	 */
-	public double columnContrib(int[] col) {
-		// count the number of ungapped positions in the column
-		int numMatch = 0;
-		for(int i = 0; i < col.length; i++){
-			if(col[i] != -1)
-				numMatch++;
-		}
-		if(numMatch == 0)  // CHRIS: this shouldn't happen, but some columns are all gaps
-			return 1;
-		// collect indices of ungapped positions
-		int[] notgap = new int[numMatch];
-		int j = 0;
-		for(int i = 0; i < col.length; i++)
-			if(col[i] != -1)
-				notgap[j++] = i;
-		
-		// extract covariance corresponding to ungapped positions
-		double[][] subCovar = getSubMatrix(fullCovar, notgap, notgap);
-		// create normal distribution with mean 0 and covariance subCovar
-		MultiNormCholLog multiNorm = new MultiNormCholLog(new double[numMatch], subCovar);
-		
-		double logli = 0;
-		double[] vals = new double[numMatch];
-		// loop over all 3 coordinates
-		for(j = 0; j < 3; j++){
-			for(int i = 0; i < numMatch; i++)
-				vals[i] = rotCoords[notgap[i]][col[notgap[i]]][j];
-			logli += multiNorm.density(vals);
-		}
-		return logli;
-	}
-
-	/**
-	 * extracts the specified rows and columns of a 2d array
-	 * @param matrix, 2d array from which to extract; rows, rows to extract; cols, columns to extract
-	 * @return submatrix
-	 */
-	public double[][] getSubMatrix(double[][] matrix, int[] rows, int[] cols) {
-		double[][] submat = new double[rows.length][cols.length];
-		for(int i = 0; i < rows.length; i++)
-			for(int j = 0; j < cols.length; j++)
-				submat[i][j] = matrix[rows[i]][cols[j]];
-		return submat;
-	}
-	
-	private void calcAllRotations() {
-		// CHRIS: FOR TESTING ONLY, REMOVE WHEN rotCoords PROPERLY FILLED
-		rotCoords = coords;
-	}
-
-	/**
-	 * return the full covariance matrix for the tree topology and branch lengths
-	 */	
-	public double[][] calcFullCovar(Tree tree) {
-		// I'm assuming that tree.names.length is equal to the number of vertices here
-		double[][] distMat = new double[tree.names.length][tree.names.length];
-		calcDistanceMatrix(tree.root, distMat);
-		for(int i = 0; i < tree.names.length; i++)
-			for(int j = i; j < tree.names.length; j++)
-				distMat[j][i] = distMat[i][j] = sigma2 / (2 * theta ) * Math.exp(-theta * distMat[i][j]);
-		return distMat;
-	}
-	
-	/**
-	 * recursive algorithm to traverse tree and calculate distance matrix between leaves 
-	 */		
-	public int[] calcDistanceMatrix(Vertex vertex, double[][] distMat){
-		int[] subTree = new int[distMat.length + 1];
-		// either both left and right are null or neither is
-		if(vertex.left != null){
-			int[] subLeft  = calcDistanceMatrix(vertex.left, distMat);
-			int[] subRight = calcDistanceMatrix(vertex.right, distMat);
-			int i = 0;
-			while(subLeft[i] > -1){
-				subTree[i] = subLeft[i];
-				i++;
-			}
-			for(int j = 0; i+j < subTree.length; j++)
-				subTree[i+j] = subRight[j];
-		}
-		else{
-			subTree[0] = vertex.index;
-			for(int j = 1; j < subTree.length; j++)
-				subTree[j] = -1;
-		}
-		addEdgeLength(distMat, subTree, vertex.edgeLength);
-		return subTree;
-	}
-		
-	// adds the length of the current edge to the distance between all leaves
-	// of a subtree to all other leaves
-	// 'rows' contains the indices of vertices in the subtree
-	public void addEdgeLength(double[][] distMat, int[] subTree, double edgeLength){
-		
-		int i = 0;
-		while(subTree[i] > -1){
-			for(int j = 0; j < distMat.length; j++)  
-				distMat[subTree[i]][j] = distMat[subTree[i]][j] + edgeLength;
-			i++;		
-		}
-			
-		// edge length should not be added to distance between vertices in the subtree
-		// subtract the value from these entries of the distance matrix
-		i = 0;
-		while(subTree[i] > -1){
-			int j = 0;
-			while(subTree[j] > -1){
-				distMat[subTree[i]][subTree[j]] = 
-						distMat[subTree[i]][subTree[j]] - edgeLength;
-				j++;
-			}
-			i++;
-		}
-	}
-
-
-	@Override
-	public int getParamChangeWeight() {
-		// TODO test converge and tune value
-		return 25;
-	}
-	
-	/** Weights for rotation/translation, theta, sigma, etc. (TODO add all) */
-	int[] paramPropWeights = { 10, 3, 3 };
-
-	@Override
-	public double proposeParamChange(Tree tree) {
-		int param = Utils.weightedChoose(paramPropWeights);
-		switch(param) {
-		case 0:
-			// proposing new rotation/translation
-			break;
-		case 1:
-			// proposing new theta
-			break;
-		case 2:
-			// proposing new sigma
-			break;
-		}
-		return 0;
-	}
-	
-	@Override
-	public double logLikeModExtParamChange(Tree tree, ModelExtension ext) {
-		return super.logLikeModExtParamChange(tree, ext);
-//		if(ext != this)		// other model extensions active, they don't change the likelihood
-//			return 0;
-//		return 0;
-	}
-	
-	@Override
-	public void afterModExtParamChange(Tree tree, ModelExtension ext,
-			boolean accepted) {
-//		if(ext != this)
-//			return;
-//		if(accepted)
-//			curLogLike = propLogLike;
-	}
-	
-	@Override
-	public double logLikeTreeChange(Tree tree, Vertex nephew) {
-		// TODO only update what's changed and calc likelihood
-		return super.logLikeTreeChange(tree, nephew);
-	}
-	
-	@Override
-	public void afterTreeChange(Tree tree, Vertex nephew, boolean accepted) {
-	}
-	
-	@Override
-	public void afterEdgeLenChange(Tree tree, Vertex vertex, boolean accepted) {
-	}
-<<<<<<< HEAD
-}
-
-=======
-
-	/** Adapted from org.apache.commons.math3.distribution.MultivariateNormalDistribution
-	 * 
-	 * @author Challis
-	 * 
-	 */
-	
-	public class MultiNormCholLog{
-		/** Dimension. */
-		private final int dim;
-		/** Vector of means. */
-		private final double[] means;
-		/** Covariance matrix. */
-		private final RealMatrix covarianceMatrix;
-		/** The matrix inverse of the covariance matrix. */
-		private final RealMatrix covarianceMatrixInverse;
-		/** The determinant of the covariance matrix. */
-		private final double covarianceMatrixDeterminant;
-		/** Matrix used in computation of samples. */
-		
-		/**
-		 * Creates a multivariate normal distribution with the given mean vector and
-		 * covariance matrix.
-		 * <br/>
-		 * The number of dimensions is equal to the length of the mean vector
-		 * and to the number of rows and columns of the covariance matrix.
-		 * It is frequently written as "p" in formulae.
-		 *
-		 * @param means Vector of means.
-		 * @param covariances Covariance matrix.
-		 * @throws DimensionMismatchException if the arrays length are
-		 * inconsistent.
-		 * @throws SingularMatrixException if the eigenvalue decomposition cannot
-		 * be performed on the provided covariance matrix.
-		 */
-		public MultiNormCholLog(final double[] means,
-				final double[][] covariances)
-						throws SingularMatrixException,
-						DimensionMismatchException,
-						NonPositiveDefiniteMatrixException {
-			
-			this.dim = means.length;
-
-			if (covariances.length != dim) {
-				throw new DimensionMismatchException(covariances.length, dim);
-			}
-
-			for (int i = 0; i < dim; i++) {
-				if (dim != covariances[i].length) {
-					throw new DimensionMismatchException(covariances[i].length, dim);
-				}
-			}
-
-			this.means = MathArrays.copyOf(means);
-
-			covarianceMatrix = new Array2DRowRealMatrix(covariances);
-
-			// Covariance matrix eigen decomposition.
-			final CholeskyDecomposition covMatDec = new CholeskyDecomposition(covarianceMatrix);
-
-			// Compute and store the inverse.
-			covarianceMatrixInverse = covMatDec.getSolver().getInverse();
-			// Compute and store the determinant.
-			covarianceMatrixDeterminant = covMatDec.getDeterminant();
-		}
-
-		/**
-		 * Gets the mean vector.
-		 *
-		 * @return the mean vector.
-		 */
-		public double[] getMeans() {
-			return MathArrays.copyOf(means);
-		}
-
-		/**
-		 * Gets the covariance matrix.
-		 *
-		 * @return the covariance matrix.
-		 */
-		public RealMatrix getCovariances() {
-			return covarianceMatrix.copy();
-		}
-
-		/** {@inheritDoc} */
-		public double density(final double[] vals) throws DimensionMismatchException {
-			if (vals.length != dim) {
-				throw new DimensionMismatchException(vals.length, dim);
-			}
-
-			return -dim / 2 * FastMath.log(2 * FastMath.PI) + 
-					-0.5 * FastMath.log(covarianceMatrixDeterminant) +
-					getExponentTerm(vals);
-		}
-
-		/**
-		 * Computes the term used in the exponent (see definition of the distribution).
-		 *
-		 * @param values Values at which to compute density.
-		 * @return the multiplication factor of density calculations.
-		 */
-		private double getExponentTerm(final double[] values) {
-			final double[] centered = new double[values.length];
-			for (int i = 0; i < centered.length; i++) {
-				centered[i] = values[i] - getMeans()[i];
-			}
-			final double[] preMultiplied = covarianceMatrixInverse.preMultiply(centered);
-			double sum = 0;
-			for (int i = 0; i < preMultiplied.length; i++) {
-				sum += preMultiplied[i] * centered[i];
-			}
-			return -0.5 * sum;
-		}
-	}
-	
-	/** Rotation Library
-	 * 
-	 * @author Challis
-	 *
-	 */
-	
-	public class RotationProposal{
-		
-		/* libraries of axes, angles, and translation vectors for each protein */
-		Transformation[][] libraries;
-		int window = 10;
-		int fixed = 0;
-		
-		/* concentration parameters of proposal distribution */
-		double kvMF = 500;
-		double kvM = 100;
-		double s2 = .1;
-		
-		RotationProposal(){
-			// calculate all rotations relative to fixed protein
-			libraries = new Transformation[coords.length][];
-			for(int i = 0; i < coords.length; i++)
-				if(i != fixed)
-					libraries[i] = selectBest(calculateAllOptimal(fixed, i, window));
-		}
-		
-		public Transformation[] calculateAllOptimal(int a, int b, int window){
-			RealMatrix A = new Array2DRowRealMatrix(coords[a]);
-			RealMatrix B = new Array2DRowRealMatrix(coords[b]);
-			int nA = A.getColumn(0).length - window + 1;
-			int nB = B.getColumn(0).length - window + 1;
-			Transformation[] allOptimal = new Transformation[nA * nB];
-			for(int i = 0; i < nA * nB; i++)
-				allOptimal[i] = new Transformation();
-			
-			// create centering matrix 
-			RealMatrix C = new Array2DRowRealMatrix(new double[window][window]);
-			for(int i = 0; i < window; i++)
-				C.setEntry(i, i, 1);
-			C = C.scalarAdd(-1/ (double) window);
-			
-			RealMatrix subA;
-			RealMatrix subB;
-			
-			int k = 0;
-			for(int i = 0; i < nA; i++){
-				for(int j = 0; j < nB; j++){
-					subA = A.getSubMatrix(i, i + window - 1, 0, 2);
-					subB = B.getSubMatrix(j, j + window - 1, 0, 2);
-					
-					SingularValueDecomposition svd = new SingularValueDecomposition(subB.transpose().multiply(C).multiply(subA));
-					
-					// U V^T from the SVD yields the optimal rotation/reflection matrix
-					// for rotations only, use U S V^T, where S is the identity with
-					// S_{n,n} = det(U V^T)
-					double det = new LUDecomposition(svd.getU().multiply(svd.getVT())).getDeterminant();
-					RealMatrix S = new Array2DRowRealMatrix(new double[3][3]);
-					S.setEntry(0, 0, 1);
-					S.setEntry(1, 1, 1);
-					S.setEntry(2, 2, det);
-					
-					// rotation = U S V^T
-					RealMatrix R = svd.getU().multiply(S).multiply(svd.getVT());
-					
-					// translation = mean(a) - mean(b) R
-					RealVector xlat = meanVector(subA).subtract(R.preMultiply(meanVector(subB)));
-					
-					// calculate the resulting sum of squares
-					double ss = 0;
-					
-					// a - (R b + 1 xlat)
-					RealVector one = new ArrayRealVector(new double[window]).mapAdd(1);
-					
-					double[][] diff = subA.subtract( subB.multiply(R).add(one.outerProduct(xlat))).getData();
-					for(int m = 0; m < diff.length; m++)
-						for(int n = 0; n < diff[0].length; n++)
-							ss += Math.pow(diff[m][n], 2);
-					allOptimal[k].ss = ss;
-					allOptimal[k].rotMatrix = R;
-					allOptimal[k].xlat = xlat;
-					k++;
-					//if(k < 10)
-					//	System.out.println(ss);
-				}
-			}				
-			return allOptimal;
-		}
-		
-		public Transformation[] selectBest(Transformation[] library){
-			double[] ss = new double[library.length];
-			for(int i = 0; i < ss.length; i++)
-				ss[i] = library[i].ss;
-			double cutoff = new Percentile().evaluate(ss, .01);
-			int n = 0;
-			for(int i = 0; i < library.length; i++)
-				n += library[i].ss < cutoff ? 1 : 0;
-			Transformation[] best = new Transformation[n];
-			int j = 0;
-			for(int i = 0; i < library.length; i++)
-				if(library[i].ss < cutoff)
-					best[j++] = library[i];
-			return best;
-		}
-		
-		/**
-		 * For an n X 3 coordinate matrix, calculate the 1 X 3 mean vector
-		 * @param A - coordinate matrix
-		 * @return mean vector
-		 */
-		
-		public RealVector meanVector(RealMatrix A){
-			RealVector mean = new ArrayRealVector(new double[3]);
-			for(int i = 0; i < 3; i ++){
-				for(int j = 0; j < A.getColumn(0).length; j++)
-					mean.addToEntry(i, A.getEntry(j, i));
-				mean.setEntry(i, mean.getEntry(i) / A.getColumn(0).length);
-			}
-			return mean;
-		}
-		
-		/** Calculates the cross product of 2 vectors
-		 * 
-		 * @param a first vector
-		 * @param b second vector
-		 * @return cross product
-		 */
-		RealVector crossprod(RealVector a, RealVector b){
-			RealMatrix skew = new Array2DRowRealMatrix(
-					new double[][] {{0,a.getEntry(2),-a.getEntry(1)},{-a.getEntry(2),0,a.getEntry(0)},
-							{a.getEntry(1),-a.getEntry(0),0}});
-			return skew.operate(b);
-		}
-		
-		public class Transformation{
-			RealVector axis;
-			double rot;
-			RealVector xlat;
-			RealMatrix rotMatrix;
-			// sum of squares for coordinate submatrix
-			double ss;
-			
-			Transformation(){}
-			
-			Transformation(RealVector axis, double rot){
-				this.axis = axis;
-				this.rot = rot;
-			}
-			
-			/** Transformation(double[] axis, double rot, double[] xlat){
-				this.axis = new ArrayRealVector(axis);
-				this.rot = rot;
-				this.xlat = new ArrayRealVector(xlat);	
-			} */
-			
-
-			public Transformation fillAxisAngle(){
-				EigenDecomposition eigen = new EigenDecomposition(this.rotMatrix);
-				
-				double real = 0;
-				int i = -1;
-				while(real < .99999999){
-					i++;
-					real = eigen.getRealEigenvalue(i);
-				}
-				this.axis = eigen.getEigenvector(i);
-				
-				RealVector v;
-				if(this.axis.getEntry(2) < .98)
-					v = crossprod(this.axis, new ArrayRealVector(new double[] {0, 0, 1}));
-				else
-					v = crossprod(this.axis, new ArrayRealVector(new double[] {1, 0, 0}));
-				
-				RealVector rotv = this.rotMatrix.preMultiply(v);
-				
-				this.rot = Math.acos(v.dotProduct(rotv));
-				this.axis = this.axis.mapMultiply(Math.signum(this.axis.dotProduct(crossprod(v, rotv))));
-				return this;
-			}
-			// Transformation Class
-		}
-		
-		
-		/** propose from a library mixture distribution */
-		public Transformation propose(Transformation[] library){
-			int n = library.length;
-			int k = Utils.generator.nextInt(n);
-			RealVector axis = simVonMisesFisher(3, kvMF, library[k].axis);
-			double rot = simVonMises(kvM, library[k].rot);
-			return new Transformation();
-		}
-		
-		public RealVector simVonMisesFisher(int dim, double kappa, RealVector v){
-			double b, x0, c, z, u, w;
-			RealVector unitSphere = new ArrayRealVector(new double[dim-1]);
-			RealVector sample;
-			do {
-				b = (-2*kappa + Math.pow(Math.pow(4*Math.pow(kappa,2) + (dim-1),2),.5) ) / (dim-1);
-				x0 = (1-b)/(1+b);
-				c = kappa*x0 + (dim-1)*Math.log(1-Math.pow(x0, 2));
-				z = new BetaDistribution((dim-1)/2,(dim-1)/2).sample();
-				u = Utils.generator.nextDouble();
-				w = (1 - (1+b)*z)/(1 - (1-b)*z);
-			} while(kappa*w + (dim-1) * Math.log(1-x0*w) - c < Math.log(u));
-
-			for(int i = 0; i < dim - 1; i++)
-				unitSphere.setEntry(i, Utils.generator.nextGaussian());
-			unitSphere = unitSphere.unitVector();
-			sample = unitSphere.mapMultiply(Math.pow(1-Math.pow(w,2), .5));
-			sample.append(w);
-					  
-			// calculate axis and angle to rotate (0,0,1) to v
-			// axis is cross product of v and (0,0,1)
-			RealVector axis = crossprod(v, new ArrayRealVector(new double[]{0,0,1}));
-			axis = axis.unitVector();
-			
-			// shortcut for a.b / |a||b| when a = (0,0,1)
-			double angle = Math.acos(v.getEntry(2));
-			RealMatrix Q  = new Transformation(axis, angle).fillAxisAngle().rotMatrix;
-					  
-			// Output simulated vector rotated to center around v
-			sample = Q.preMultiply(sample);
-			
-			return sample;
-		}
-		
-		public double simVonMises(double k2, double theta){
-			return 0;
-		}
-		
-		public int accept(){
-			// TODO
-			return 0;
-		}
-		
-		
-		// RotationProposal
-	}
-	// StructAlign
-}
-
-
-
->>>>>>> 51ff4284
+package statalign.model.ext.plugins;
+
+import java.awt.event.ActionEvent;
+import java.awt.event.ActionListener;
+import java.util.Arrays;
+import java.util.HashMap;
+import java.util.List;
+
+import javax.swing.ImageIcon;
+import javax.swing.JComponent;
+import javax.swing.JToggleButton;
+
+import org.apache.commons.math3.distribution.BetaDistribution;
+import org.apache.commons.math3.exception.DimensionMismatchException;
+import org.apache.commons.math3.linear.Array2DRowRealMatrix;
+import org.apache.commons.math3.linear.ArrayRealVector;
+import org.apache.commons.math3.linear.CholeskyDecomposition;
+import org.apache.commons.math3.linear.EigenDecomposition;
+import org.apache.commons.math3.linear.LUDecomposition;
+import org.apache.commons.math3.linear.NonPositiveDefiniteMatrixException;
+import org.apache.commons.math3.linear.RealMatrix;
+import org.apache.commons.math3.linear.RealVector;
+import org.apache.commons.math3.linear.SingularMatrixException;
+import org.apache.commons.math3.linear.SingularValueDecomposition;
+import org.apache.commons.math3.stat.descriptive.rank.Percentile;
+import org.apache.commons.math3.util.FastMath;
+import org.apache.commons.math3.util.MathArrays;
+
+import statalign.base.InputData;
+import statalign.base.Tree;
+import statalign.base.Utils;
+import statalign.base.Vertex;
+import statalign.io.DataType;
+import statalign.io.ProteinSkeletons;
+import statalign.model.ext.ModelExtManager;
+import statalign.model.ext.ModelExtension;
+import statalign.postprocess.PluginParameters;
+
+public class StructAlign extends ModelExtension implements ActionListener {
+	
+	/** The command line identifier of this plugin */
+	private static final String CMD_LINE_PLUGIN_ID = "structal";
+	
+	JToggleButton myButton;
+
+	/** Alpha-C atomic coordinate for each sequence and each residue */
+	double[][][] coords;
+	
+	/** Alpha-C atomic coordinates under the current set of rotations/translations */
+	double[][][] rotCoords;
+	
+	/** Axis of rotation for each sequence */
+	double[][] axes;
+	/** Rotation angle for each protein along the rotation axis */
+	double[] rots;
+	/** Translation vector for each protein */
+	double[][] xlats;
+	
+	/** Covariance matrix implied by current tree topology */
+	double[][] fullCovar;
+	
+	/** independence rotation proposal distribution */
+	RotationProposal rotProp;
+	
+	/** Parameters of structural drift */
+	double theta = .1; // CONSTANT VALUE FOR NOW
+	double sigma2 = 1; // SHOULD BE UPDATED WITH MCMC
+	
+	double logLike;
+	double savedLogLike;
+	
+	@Override
+	public List<JComponent> getToolBarItems() {
+		myButton = new JToggleButton(new ImageIcon(ClassLoader.getSystemResource("icons/protein.png")));
+    	myButton.setToolTipText("Structural alignment mode (for proteins only)");
+    	myButton.addActionListener(this);
+    	myButton.setEnabled(true);
+    	myButton.setSelected(false);
+    	return Arrays.asList((JComponent)myButton);
+	}
+	
+	@Override
+	public void actionPerformed(ActionEvent e) {
+		setActive(myButton.isSelected());
+	}
+
+	@Override
+	public void setActive(boolean active) {
+		super.setActive(active);
+		System.out.println("StructAlign plugin is now "+(active?"enabled":"disabled"));
+	}
+	
+	@Override
+	public void init(ModelExtManager manager, PluginParameters params) {
+		if(params != null && params.getParameter(CMD_LINE_PLUGIN_ID) != null) {
+			// TODO parse plugin parameters
+			setActive(true);
+		}
+	}
+	
+	@Override
+	public void initRun(InputData inputData) throws IllegalArgumentException {
+		HashMap<String, Integer> seqMap = new HashMap<String, Integer>();
+		int i = 0;
+		for(String name : inputData.seqs.seqNames)
+			seqMap.put(name, i++);
+		coords = new double[inputData.seqs.seqNames.size()][][];
+		for(DataType data : inputData.auxData) {
+			if(!(data instanceof ProteinSkeletons))
+				continue;
+			ProteinSkeletons ps = (ProteinSkeletons) data;
+			for(i = 0; i < ps.names.size(); i++) {
+				String name = ps.names.get(i);
+				if(!seqMap.containsKey(name))
+					throw new IllegalArgumentException("structalign: missing sequence or duplicate structure for "+name);
+				int ind = seqMap.get(name);
+				int len = inputData.seqs.sequences.get(ind).replaceAll("-", "").length();
+				List<double[]> cl = ps.coords.get(i);
+				if(len != cl.size())
+					throw new IllegalArgumentException("structalign: sequence length mismatch with structure file for seq "+name);
+				coords[ind] = new double[len][];
+				for(int j = 0; j < len; j++)
+					coords[ind][j] = Utils.copyOf(cl.get(j));
+				seqMap.remove(name);
+			}
+		}
+		if(seqMap.size() > 0)
+			throw new IllegalArgumentException("structalign: missing structure for sequence "+seqMap.keySet().iterator().next());
+		rotProp = new RotationProposal();
+	}
+	
+	@Override
+	public double logLikeFactor(Tree tree) {
+//		return 0;
+		// simplest (and slowest) approach: get alignment of all leaves and compute likelihood from there
+		String[] align = tree.getState().getLeafAlign();
+		fullCovar = calcFullCovar(tree);
+		calcAllRotations();
+		double logli = 0;
+		int[] inds = new int[align.length];		// current char indices
+		int[] col = new int[align.length];  // SOMETHING IS WRONG WITH THE WAY INDICES ARE HANDLED HERE
+		for(int i = 0; i < align[0].length(); i++) {
+			for(int j = 0; j < align.length; j++)
+				col[j] = align[j].charAt(i) == '-' ? -1 : inds[j]++;
+			logli += columnContrib(col);
+		}
+		return logli;
+	}
+	
+	/**
+	 * Calculates the structural likelihood contribution of a single alignment column
+	 * @param col the column, id of the residue for each sequence (or -1 if gapped in column)
+	 * @return the likelihood contribution
+	 */
+	public double columnContrib(int[] col) {
+		// count the number of ungapped positions in the column
+		int numMatch = 0;
+		for(int i = 0; i < col.length; i++){
+			if(col[i] != -1)
+				numMatch++;
+		}
+		if(numMatch == 0)  // CHRIS: this shouldn't happen, but some columns are all gaps
+			return 1;
+		// collect indices of ungapped positions
+		int[] notgap = new int[numMatch];
+		int j = 0;
+		for(int i = 0; i < col.length; i++)
+			if(col[i] != -1)
+				notgap[j++] = i;
+		
+		// extract covariance corresponding to ungapped positions
+		double[][] subCovar = getSubMatrix(fullCovar, notgap, notgap);
+		// create normal distribution with mean 0 and covariance subCovar
+		MultiNormCholLog multiNorm = new MultiNormCholLog(new double[numMatch], subCovar);
+		
+		double logli = 0;
+		double[] vals = new double[numMatch];
+		// loop over all 3 coordinates
+		for(j = 0; j < 3; j++){
+			for(int i = 0; i < numMatch; i++)
+				vals[i] = rotCoords[notgap[i]][col[notgap[i]]][j];
+			logli += multiNorm.density(vals);
+		}
+		return logli;
+	}
+
+	/**
+	 * extracts the specified rows and columns of a 2d array
+	 * @param matrix, 2d array from which to extract; rows, rows to extract; cols, columns to extract
+	 * @return submatrix
+	 */
+	public double[][] getSubMatrix(double[][] matrix, int[] rows, int[] cols) {
+		double[][] submat = new double[rows.length][cols.length];
+		for(int i = 0; i < rows.length; i++)
+			for(int j = 0; j < cols.length; j++)
+				submat[i][j] = matrix[rows[i]][cols[j]];
+		return submat;
+	}
+	
+	private void calcAllRotations() {
+		// CHRIS: FOR TESTING ONLY, REMOVE WHEN rotCoords PROPERLY FILLED
+		rotCoords = coords;
+	}
+
+	/**
+	 * return the full covariance matrix for the tree topology and branch lengths
+	 */	
+	public double[][] calcFullCovar(Tree tree) {
+		// I'm assuming that tree.names.length is equal to the number of vertices here
+		double[][] distMat = new double[tree.names.length][tree.names.length];
+		calcDistanceMatrix(tree.root, distMat);
+		for(int i = 0; i < tree.names.length; i++)
+			for(int j = i; j < tree.names.length; j++)
+				distMat[j][i] = distMat[i][j] = sigma2 / (2 * theta ) * Math.exp(-theta * distMat[i][j]);
+		return distMat;
+	}
+	
+	/**
+	 * recursive algorithm to traverse tree and calculate distance matrix between leaves 
+	 */		
+	public int[] calcDistanceMatrix(Vertex vertex, double[][] distMat){
+		int[] subTree = new int[distMat.length + 1];
+		// either both left and right are null or neither is
+		if(vertex.left != null){
+			int[] subLeft  = calcDistanceMatrix(vertex.left, distMat);
+			int[] subRight = calcDistanceMatrix(vertex.right, distMat);
+			int i = 0;
+			while(subLeft[i] > -1){
+				subTree[i] = subLeft[i];
+				i++;
+			}
+			for(int j = 0; i+j < subTree.length; j++)
+				subTree[i+j] = subRight[j];
+		}
+		else{
+			subTree[0] = vertex.index;
+			for(int j = 1; j < subTree.length; j++)
+				subTree[j] = -1;
+		}
+		addEdgeLength(distMat, subTree, vertex.edgeLength);
+		return subTree;
+	}
+		
+	// adds the length of the current edge to the distance between all leaves
+	// of a subtree to all other leaves
+	// 'rows' contains the indices of vertices in the subtree
+	public void addEdgeLength(double[][] distMat, int[] subTree, double edgeLength){
+		
+		int i = 0;
+		while(subTree[i] > -1){
+			for(int j = 0; j < distMat.length; j++)  
+				distMat[subTree[i]][j] = distMat[subTree[i]][j] + edgeLength;
+			i++;		
+		}
+			
+		// edge length should not be added to distance between vertices in the subtree
+		// subtract the value from these entries of the distance matrix
+		i = 0;
+		while(subTree[i] > -1){
+			int j = 0;
+			while(subTree[j] > -1){
+				distMat[subTree[i]][subTree[j]] = 
+						distMat[subTree[i]][subTree[j]] - edgeLength;
+				j++;
+			}
+			i++;
+		}
+	}
+
+
+	@Override
+	public int getParamChangeWeight() {
+		// TODO test converge and tune value
+		return 25;
+	}
+	
+	/** Weights for rotation/translation, theta, sigma, etc. (TODO add all) */
+	int[] paramPropWeights = { 10, 3, 3 };
+
+	@Override
+	public double proposeParamChange(Tree tree) {
+		int param = Utils.weightedChoose(paramPropWeights);
+		switch(param) {
+		case 0:
+			// proposing new rotation/translation
+			break;
+		case 1:
+			// proposing new theta
+			break;
+		case 2:
+			// proposing new sigma
+			break;
+		}
+		return 0;
+	}
+	
+	@Override
+	public double logLikeModExtParamChange(Tree tree, ModelExtension ext) {
+		return super.logLikeModExtParamChange(tree, ext);
+//		if(ext != this)		// other model extensions active, they don't change the likelihood
+//			return 0;
+//		return 0;
+	}
+	
+	@Override
+	public void afterModExtParamChange(Tree tree, ModelExtension ext,
+			boolean accepted) {
+//		if(ext != this)
+//			return;
+//		if(accepted)
+//			curLogLike = propLogLike;
+	}
+	
+	@Override
+	public double logLikeTreeChange(Tree tree, Vertex nephew) {
+		// TODO only update what's changed and calc likelihood
+		return super.logLikeTreeChange(tree, nephew);
+	}
+	
+	@Override
+	public void afterTreeChange(Tree tree, Vertex nephew, boolean accepted) {
+	}
+	
+	@Override
+	public void afterEdgeLenChange(Tree tree, Vertex vertex, boolean accepted) {
+	}
+
+	/** Adapted from org.apache.commons.math3.distribution.MultivariateNormalDistribution
+	 * 
+	 * @author Challis
+	 * 
+	 */
+	
+	public class MultiNormCholLog{
+		/** Dimension. */
+		private final int dim;
+		/** Vector of means. */
+		private final double[] means;
+		/** Covariance matrix. */
+		private final RealMatrix covarianceMatrix;
+		/** The matrix inverse of the covariance matrix. */
+		private final RealMatrix covarianceMatrixInverse;
+		/** The determinant of the covariance matrix. */
+		private final double covarianceMatrixDeterminant;
+		/** Matrix used in computation of samples. */
+		
+		/**
+		 * Creates a multivariate normal distribution with the given mean vector and
+		 * covariance matrix.
+		 * <br/>
+		 * The number of dimensions is equal to the length of the mean vector
+		 * and to the number of rows and columns of the covariance matrix.
+		 * It is frequently written as "p" in formulae.
+		 *
+		 * @param means Vector of means.
+		 * @param covariances Covariance matrix.
+		 * @throws DimensionMismatchException if the arrays length are
+		 * inconsistent.
+		 * @throws SingularMatrixException if the eigenvalue decomposition cannot
+		 * be performed on the provided covariance matrix.
+		 */
+		public MultiNormCholLog(final double[] means,
+				final double[][] covariances)
+						throws SingularMatrixException,
+						DimensionMismatchException,
+						NonPositiveDefiniteMatrixException {
+			
+			dim = means.length;
+
+			if (covariances.length != dim) {
+				throw new DimensionMismatchException(covariances.length, dim);
+			}
+
+			for (int i = 0; i < dim; i++) {
+				if (dim != covariances[i].length) {
+					throw new DimensionMismatchException(covariances[i].length, dim);
+				}
+			}
+
+			this.means = MathArrays.copyOf(means);
+
+			covarianceMatrix = new Array2DRowRealMatrix(covariances);
+
+			// Covariance matrix eigen decomposition.
+			final CholeskyDecomposition covMatDec = new CholeskyDecomposition(covarianceMatrix);
+
+			// Compute and store the inverse.
+			covarianceMatrixInverse = covMatDec.getSolver().getInverse();
+			// Compute and store the determinant.
+			covarianceMatrixDeterminant = covMatDec.getDeterminant();
+		}
+
+		/**
+		 * Gets the mean vector.
+		 *
+		 * @return the mean vector.
+		 */
+		public double[] getMeans() {
+			return MathArrays.copyOf(means);
+		}
+
+		/**
+		 * Gets the covariance matrix.
+		 *
+		 * @return the covariance matrix.
+		 */
+		public RealMatrix getCovariances() {
+			return covarianceMatrix.copy();
+		}
+
+		/** {@inheritDoc} */
+		public double density(final double[] vals) throws DimensionMismatchException {
+			if (vals.length != dim) {
+				throw new DimensionMismatchException(vals.length, dim);
+			}
+
+			return -dim / 2 * FastMath.log(2 * FastMath.PI) + 
+					-0.5 * FastMath.log(covarianceMatrixDeterminant) +
+					getExponentTerm(vals);
+		}
+
+		/**
+		 * Computes the term used in the exponent (see definition of the distribution).
+		 *
+		 * @param values Values at which to compute density.
+		 * @return the multiplication factor of density calculations.
+		 */
+		private double getExponentTerm(final double[] values) {
+			final double[] centered = new double[values.length];
+			for (int i = 0; i < centered.length; i++) {
+				centered[i] = values[i] - getMeans()[i];
+			}
+			final double[] preMultiplied = covarianceMatrixInverse.preMultiply(centered);
+			double sum = 0;
+			for (int i = 0; i < preMultiplied.length; i++) {
+				sum += preMultiplied[i] * centered[i];
+			}
+			return -0.5 * sum;
+		}
+	}
+	
+	/** Rotation Library
+	 * 
+	 * @author Challis
+	 *
+	 */
+	
+	public class RotationProposal{
+		
+		/* libraries of axes, angles, and translation vectors for each protein */
+		Transformation[][] libraries;
+		int window = 10;
+		int fixed = 0;
+		
+		/* concentration parameters of proposal distribution */
+		double kvMF = 500;
+		double kvM = 100;
+		double s2 = .1;
+		
+		RotationProposal(){
+			// calculate all rotations relative to fixed protein
+			libraries = new Transformation[coords.length][];
+			for(int i = 0; i < coords.length; i++)
+				if(i != fixed)
+					libraries[i] = selectBest(calculateAllOptimal(fixed, i, window));
+		}
+		
+		public Transformation[] calculateAllOptimal(int a, int b, int window){
+			RealMatrix A = new Array2DRowRealMatrix(coords[a]);
+			RealMatrix B = new Array2DRowRealMatrix(coords[b]);
+			int nA = A.getColumn(0).length - window + 1;
+			int nB = B.getColumn(0).length - window + 1;
+			Transformation[] allOptimal = new Transformation[nA * nB];
+			for(int i = 0; i < nA * nB; i++)
+				allOptimal[i] = new Transformation();
+			
+			// create centering matrix 
+			RealMatrix C = new Array2DRowRealMatrix(new double[window][window]);
+			for(int i = 0; i < window; i++)
+				C.setEntry(i, i, 1);
+			C = C.scalarAdd(-1/ (double) window);
+			
+			RealMatrix subA;
+			RealMatrix subB;
+			
+			int k = 0;
+			for(int i = 0; i < nA; i++){
+				for(int j = 0; j < nB; j++){
+					subA = A.getSubMatrix(i, i + window - 1, 0, 2);
+					subB = B.getSubMatrix(j, j + window - 1, 0, 2);
+					
+					SingularValueDecomposition svd = new SingularValueDecomposition(subB.transpose().multiply(C).multiply(subA));
+					
+					// U V^T from the SVD yields the optimal rotation/reflection matrix
+					// for rotations only, use U S V^T, where S is the identity with
+					// S_{n,n} = det(U V^T)
+					double det = new LUDecomposition(svd.getU().multiply(svd.getVT())).getDeterminant();
+					RealMatrix S = new Array2DRowRealMatrix(new double[3][3]);
+					S.setEntry(0, 0, 1);
+					S.setEntry(1, 1, 1);
+					S.setEntry(2, 2, det);
+					
+					// rotation = U S V^T
+					RealMatrix R = svd.getU().multiply(S).multiply(svd.getVT());
+					
+					// translation = mean(a) - mean(b) R
+					RealVector xlat = meanVector(subA).subtract(R.preMultiply(meanVector(subB)));
+					
+					// calculate the resulting sum of squares
+					double ss = 0;
+					
+					// a - (R b + 1 xlat)
+					RealVector one = new ArrayRealVector(new double[window]).mapAdd(1);
+					
+					double[][] diff = subA.subtract( subB.multiply(R).add(one.outerProduct(xlat))).getData();
+					for(int m = 0; m < diff.length; m++)
+						for(int n = 0; n < diff[0].length; n++)
+							ss += Math.pow(diff[m][n], 2);
+					allOptimal[k].ss = ss;
+					allOptimal[k].rotMatrix = R;
+					allOptimal[k].xlat = xlat;
+					k++;
+					//if(k < 10)
+					//	System.out.println(ss);
+				}
+			}				
+			return allOptimal;
+		}
+		
+		public Transformation[] selectBest(Transformation[] library){
+			double[] ss = new double[library.length];
+			for(int i = 0; i < ss.length; i++)
+				ss[i] = library[i].ss;
+			double cutoff = new Percentile().evaluate(ss, .01);
+			int n = 0;
+			for(int i = 0; i < library.length; i++)
+				n += library[i].ss < cutoff ? 1 : 0;
+			Transformation[] best = new Transformation[n];
+			int j = 0;
+			for(int i = 0; i < library.length; i++)
+				if(library[i].ss < cutoff)
+					best[j++] = library[i];
+			return best;
+		}
+		
+		/**
+		 * For an n X 3 coordinate matrix, calculate the 1 X 3 mean vector
+		 * @param A - coordinate matrix
+		 * @return mean vector
+		 */
+		
+		public RealVector meanVector(RealMatrix A){
+			RealVector mean = new ArrayRealVector(new double[3]);
+			for(int i = 0; i < 3; i ++){
+				for(int j = 0; j < A.getColumn(0).length; j++)
+					mean.addToEntry(i, A.getEntry(j, i));
+				mean.setEntry(i, mean.getEntry(i) / A.getColumn(0).length);
+			}
+			return mean;
+		}
+		
+		/** Calculates the cross product of 2 vectors
+		 * 
+		 * @param a first vector
+		 * @param b second vector
+		 * @return cross product
+		 */
+		RealVector crossprod(RealVector a, RealVector b){
+			RealMatrix skew = new Array2DRowRealMatrix(
+					new double[][] {{0,a.getEntry(2),-a.getEntry(1)},{-a.getEntry(2),0,a.getEntry(0)},
+							{a.getEntry(1),-a.getEntry(0),0}});
+			return skew.operate(b);
+		}
+		
+		public class Transformation{
+			RealVector axis;
+			double rot;
+			RealVector xlat;
+			RealMatrix rotMatrix;
+			// sum of squares for coordinate submatrix
+			double ss;
+			
+			Transformation(){}
+			
+			Transformation(RealVector axis, double rot){
+				this.axis = axis;
+				this.rot = rot;
+			}
+			
+			/** Transformation(double[] axis, double rot, double[] xlat){
+				this.axis = new ArrayRealVector(axis);
+				this.rot = rot;
+				this.xlat = new ArrayRealVector(xlat);	
+			} */
+			
+
+			public Transformation fillAxisAngle(){
+				EigenDecomposition eigen = new EigenDecomposition(rotMatrix);
+				
+				double real = 0;
+				int i = -1;
+				while(real < .99999999){
+					i++;
+					real = eigen.getRealEigenvalue(i);
+				}
+				axis = eigen.getEigenvector(i);
+				
+				RealVector v;
+				if(axis.getEntry(2) < .98)
+					v = crossprod(axis, new ArrayRealVector(new double[] {0, 0, 1}));
+				else
+					v = crossprod(axis, new ArrayRealVector(new double[] {1, 0, 0}));
+				
+				RealVector rotv = rotMatrix.preMultiply(v);
+				
+				rot = Math.acos(v.dotProduct(rotv));
+				axis = axis.mapMultiply(Math.signum(axis.dotProduct(crossprod(v, rotv))));
+				return this;
+			}
+			// Transformation Class
+		}
+		
+		
+		/** propose from a library mixture distribution */
+		public Transformation propose(Transformation[] library){
+			int n = library.length;
+			int k = Utils.generator.nextInt(n);
+			RealVector axis = simVonMisesFisher(3, kvMF, library[k].axis);
+			double rot = simVonMises(kvM, library[k].rot);
+			return new Transformation();
+		}
+		
+		public RealVector simVonMisesFisher(int dim, double kappa, RealVector v){
+			double b, x0, c, z, u, w;
+			RealVector unitSphere = new ArrayRealVector(new double[dim-1]);
+			RealVector sample;
+			do {
+				b = (-2*kappa + Math.pow(Math.pow(4*Math.pow(kappa,2) + (dim-1),2),.5) ) / (dim-1);
+				x0 = (1-b)/(1+b);
+				c = kappa*x0 + (dim-1)*Math.log(1-Math.pow(x0, 2));
+				z = new BetaDistribution((dim-1)/2,(dim-1)/2).sample();
+				u = Utils.generator.nextDouble();
+				w = (1 - (1+b)*z)/(1 - (1-b)*z);
+			} while(kappa*w + (dim-1) * Math.log(1-x0*w) - c < Math.log(u));
+
+			for(int i = 0; i < dim - 1; i++)
+				unitSphere.setEntry(i, Utils.generator.nextGaussian());
+			unitSphere = unitSphere.unitVector();
+			sample = unitSphere.mapMultiply(Math.pow(1-Math.pow(w,2), .5));
+			sample.append(w);
+					  
+			// calculate axis and angle to rotate (0,0,1) to v
+			// axis is cross product of v and (0,0,1)
+			RealVector axis = crossprod(v, new ArrayRealVector(new double[]{0,0,1}));
+			axis = axis.unitVector();
+			
+			// shortcut for a.b / |a||b| when a = (0,0,1)
+			double angle = Math.acos(v.getEntry(2));
+			RealMatrix Q  = new Transformation(axis, angle).fillAxisAngle().rotMatrix;
+					  
+			// Output simulated vector rotated to center around v
+			sample = Q.preMultiply(sample);
+			
+			return sample;
+		}
+		
+		public double simVonMises(double k2, double theta){
+			return 0;
+		}
+		
+		public int accept(){
+			// TODO
+			return 0;
+		}
+		
+		
+		// RotationProposal
+	}
+	// StructAlign
+	
+}
+
+