--- conflicted
+++ resolved
@@ -1,782 +1,779 @@
-package statalign.model.ext.plugins;
-
-import java.awt.event.ActionEvent;
-import java.awt.event.ActionListener;
-import java.io.BufferedWriter;
-import java.io.FileWriter;
-import java.util.ArrayList;
-import java.util.Arrays;
-import java.util.HashMap;
-import java.util.List;
-
-import javax.swing.ImageIcon;
-import javax.swing.JComponent;
-import javax.swing.JToggleButton;
-
-import org.apache.commons.math3.geometry.euclidean.threed.Rotation;
-import org.apache.commons.math3.geometry.euclidean.threed.Vector3D;
-import org.apache.commons.math3.linear.Array2DRowRealMatrix;
-import org.apache.commons.math3.linear.RealMatrix;
-import org.apache.commons.math3.linear.RealVector;
-import org.apache.commons.math3.util.MathArrays;
-
-import statalign.base.InputData;
-import statalign.base.Tree;
-import statalign.base.Utils;
-import statalign.base.Vertex;
-import statalign.base.hmm.Hmm;
-import statalign.io.DataType;
-import statalign.io.ProteinSkeletons;
-import statalign.model.ext.GammaProposal;
-import statalign.model.ext.GaussianProposal;
-import statalign.model.ext.ModelExtension;
-import statalign.model.ext.McmcMove;
-import statalign.model.ext.McmcCombinationMove;
-import statalign.model.ext.HyperbolicPrior;
-import statalign.model.ext.GammaPrior;
-import statalign.model.ext.InverseGammaPrior;
-import statalign.model.ext.PriorDistribution;
-import statalign.model.ext.plugins.structalign.*;
-import statalign.model.ext.ParameterInterface;
-
-import statalign.model.subst.SubstitutionModel;
-import statalign.postprocess.PluginParameters;
-
-public class StructAlign extends ModelExtension implements ActionListener {
+package statalign.model.ext.plugins;
+
+import java.awt.event.ActionEvent;
+import java.awt.event.ActionListener;
+import java.io.BufferedWriter;
+import java.io.FileWriter;
+import java.util.ArrayList;
+import java.util.Arrays;
+import java.util.HashMap;
+import java.util.List;
+
+import javax.swing.ImageIcon;
+import javax.swing.JComponent;
+import javax.swing.JToggleButton;
+
+import org.apache.commons.math3.geometry.euclidean.threed.Rotation;
+import org.apache.commons.math3.geometry.euclidean.threed.Vector3D;
+import org.apache.commons.math3.linear.Array2DRowRealMatrix;
+import org.apache.commons.math3.linear.RealMatrix;
+import org.apache.commons.math3.linear.RealVector;
+import org.apache.commons.math3.util.MathArrays;
+
+import statalign.base.InputData;
+import statalign.base.Tree;
+import statalign.base.Utils;
+import statalign.base.Vertex;
+import statalign.base.hmm.Hmm;
+import statalign.io.DataType;
+import statalign.io.ProteinSkeletons;
+import statalign.model.ext.GammaProposal;
+import statalign.model.ext.GaussianProposal;
+import statalign.model.ext.ModelExtension;
+import statalign.model.ext.McmcMove;
+import statalign.model.ext.McmcCombinationMove;
+import statalign.model.ext.HyperbolicPrior;
+import statalign.model.ext.GammaPrior;
+import statalign.model.ext.InverseGammaPrior;
+import statalign.model.ext.PriorDistribution;
+import statalign.model.ext.plugins.structalign.*;
+import statalign.model.ext.ParameterInterface;
+
+import statalign.model.subst.SubstitutionModel;
+import statalign.postprocess.PluginParameters;
+
+public class StructAlign extends ModelExtension implements ActionListener {
+	
+	/** The command line identifier of this plugin */
+	//private static final String CMD_LINE_PLUGIN_ID = "structal";
+	private final String pluginID = "structal";
+	
+	@Override
+	public String getPluginID() {
+		return pluginID;
+	}
+	
+	JToggleButton myButton;
+	
+	public final boolean globalSigma = true;
+	public final boolean useLibrary = false;
+	public final boolean fixedEpsilon = true;
+	
+	double structTemp = 1;
+
+	
+	/** Alpha-C atomic coordinate for each sequence and each residue */
+	public double[][][] coords;
+	
+	/** Alpha-C atomic coordinates under the current set of rotations/translations */
+	public double[][][] rotCoords;
+	
+	/** Axis of rotation for each sequence */
+	public double[][] axes;
+	/** Rotation angle for each protein along the rotation axis */
+	public double[] angles;
+	/** Translation vector for each protein */
+	public double[][] xlats;
+
+	/** Parameters of structural drift */
+	public double[] sigma2;
+	public double sigma2Hier;
+	public double nu;
+	public double tau;
+	public double epsilon;
+	// TODO Allow starting values to be specified at command line/GUI
+	
+	/** Covariance matrix implied by current tree topology */
+	public double[][] fullCovar;
+	/** Current alignment between all leaf sequences */
+	public String[] curAlign;
+	
+	/** Current log-likelihood contribution */
+	public double curLogLike = 0;
+	
+	/** independence rotation proposal distribution */
+	public RotationProposal rotProp;
+
+	public double[][] oldCovar;
+	public String[] oldAlign;
+	public double oldLogLi;
+	
+	
+	// TODO change the above public variables to package visible and put 
+	// StructAlign.java in statalign.model.ext.plugins.structalign ?
+	
+	/** Priors */
+	private double sigma2PriorShape = 0.001;
+	private double sigma2PriorRate = 0.001;
+	public PriorDistribution<Double> sigma2Prior;
+	// sigma2Prior will either be InverseGamma or Hyperbolic, depending
+	// on whether globalSigma is switched on. It is defined inside the initRun()
+	// method.
+	
+	private double tauPriorShape = 0.001;
+	private double tauPriorRate = 0.001;
+	public InverseGammaPrior tauPrior = new InverseGammaPrior(tauPriorShape,tauPriorRate);
+	
+	private double epsilonPriorShape = 2;
+	private double epsilonPriorRate = 2;
+	public GammaPrior epsilonPrior = new GammaPrior(epsilonPriorShape,epsilonPriorRate);
+	
+	private double sigma2HPriorShape = 2;
+	private double sigma2HPriorRate = 2;
+//	public InverseGammaPrior sigma2HPrior = new InverseGammaPrior(sigma2HPriorShape,sigma2HPriorRate);
+	public GammaPrior sigma2HPrior = new GammaPrior(sigma2HPriorShape,sigma2HPriorRate);
+//	public HyperbolicPrior sigma2HPrior = new HyperbolicPrior();
+
+	private double nuPriorShape = 1;
+	private double nuPriorRate = 1;
+	public GammaPrior nuPrior = new GammaPrior(nuPriorShape,nuPriorRate);
+	
+	// priors for rotation and translation are uniform
+	// so do not need to be included in M-H ratio
 	
-	/** The command line identifier of this plugin */
-	//private static final String CMD_LINE_PLUGIN_ID = "structal";
-	private final String pluginID = "structal";
-	
-	@Override
-	public String getPluginID() {
-		return pluginID;
-	}
-	
-	JToggleButton myButton;
-	
-	public final boolean globalSigma = true;
-	public final boolean useLibrary = false;
-	public final boolean fixedEpsilon = true;
-	
-	double structTemp = 1;
-
-	
-	/** Alpha-C atomic coordinate for each sequence and each residue */
-	public double[][][] coords;
-	
-	/** Alpha-C atomic coordinates under the current set of rotations/translations */
-	public double[][][] rotCoords;
-	
-	/** Axis of rotation for each sequence */
-	public double[][] axes;
-	/** Rotation angle for each protein along the rotation axis */
-	public double[] angles;
-	/** Translation vector for each protein */
-	public double[][] xlats;
-
-	/** Parameters of structural drift */
-	public double[] sigma2;
-	public double sigma2Hier;
-	public double nu;
-	public double tau;
-	public double epsilon;
-	// TODO Allow starting values to be specified at command line/GUI
-	
-	/** Covariance matrix implied by current tree topology */
-	public double[][] fullCovar;
-	/** Current alignment between all leaf sequences */
-	public String[] curAlign;
-	
-	/** Current log-likelihood contribution */
-	public double curLogLike = 0;
-	
-	/** independence rotation proposal distribution */
-	public RotationProposal rotProp;
-
-	public double[][] oldCovar;
-	public String[] oldAlign;
-	public double oldLogLi;
-	
-	
-	// TODO change the above public variables to package visible and put 
-	// StructAlign.java in statalign.model.ext.plugins.structalign ?
-	
-	/** Priors */
-	private double sigma2PriorShape = 0.001;
-	private double sigma2PriorRate = 0.001;
-	public PriorDistribution<Double> sigma2Prior;
-	// sigma2Prior will either be InverseGamma or Hyperbolic, depending
-	// on whether globalSigma is switched on. It is defined inside the initRun()
-	// method.
-	
-	private double tauPriorShape = 0.001;
-	private double tauPriorRate = 0.001;
-	public InverseGammaPrior tauPrior = new InverseGammaPrior(tauPriorShape,tauPriorRate);
-	
-	private double epsilonPriorShape = 2;
-	private double epsilonPriorRate = 2;
-	public GammaPrior epsilonPrior = new GammaPrior(epsilonPriorShape,epsilonPriorRate);
-	
-	private double sigma2HPriorShape = 2;
-	private double sigma2HPriorRate = 2;
-//	public InverseGammaPrior sigma2HPrior = new InverseGammaPrior(sigma2HPriorShape,sigma2HPriorRate);
-	public GammaPrior sigma2HPrior = new GammaPrior(sigma2HPriorShape,sigma2HPriorRate);
-//	public HyperbolicPrior sigma2HPrior = new HyperbolicPrior();
-
-	private double nuPriorShape = 1;
-	private double nuPriorRate = 1;
-	public GammaPrior nuPrior = new GammaPrior(nuPriorShape,nuPriorRate);
-	
-	// priors for rotation and translation are uniform
-	// so do not need to be included in M-H ratio
-	
-	
-	/** Default proposal weights in this order: 
-	 *  align, topology, edge, indel param, subst param, modelext param 
-	 *  { 35, 20, 25, 15, 10, 0 };
-	 */
+	
+	/** Default proposal weights in this order: 
+	 *  align, topology, edge, indel param, subst param, modelext param 
+	 *  { 35, 20, 25, 15, 10, 0 };
+	 */
 	private final int pluginProposalWeight = 50; 
 	
-	int sigma2Weight = 15;
-	int tauWeight = 10;
-	int sigma2HierWeight = 10;
+	int sigma2Weight = 15;
+	int tauWeight = 10;
+	int sigma2HierWeight = 10;
 	int nuWeight = 10;
-	int epsilonWeight = 10;
-	int rotationWeight = 2;
-	int translationWeight = 2;
-	int libraryWeight = 2;
-	int alignmentWeight = 2;
-	
-	int alignmentRotationWeight = 8;
-	int alignmentTranslationWeight = 6;
-	int alignmentLibraryWeight = 6;
-	
-	
-	/** Starting value for rotation proposal tuning parameter. */
-	public final double angleP = 1000;
-	/** Starting value for translation proposal tuning parameter. */
-	public final double xlatP = .1;
-	
-	/** Minimum value for epsilon, to prevent numerical errors. */
-<<<<<<< HEAD
-	public final double MIN_EPSILON = 1;
-=======
-	public final double MIN_EPSILON = 0.01;
-	/** Value to fix epsilon at if we're not estimating it. */
+	int epsilonWeight = 10;
+	int rotationWeight = 2;
+	int translationWeight = 2;
+	int libraryWeight = 2;
+	int alignmentWeight = 2;
+	
+	int alignmentRotationWeight = 8;
+	int alignmentTranslationWeight = 6;
+	int alignmentLibraryWeight = 6;
+	
+	
+	/** Starting value for rotation proposal tuning parameter. */
+	public final double angleP = 1000;
+	/** Starting value for translation proposal tuning parameter. */
+	public final double xlatP = .1;
+	
+	/** Minimum value for epsilon, to prevent numerical errors. */
+
+	public final double MIN_EPSILON = 0.01;
+	/** Value to fix epsilon at if we're not estimating it. */
 	public final double FIXED_EPSILON = 1.0;
->>>>>>> 766993e7
-	
-	@Override
-	public List<JComponent> getToolBarItems() {
-		myButton = new JToggleButton(new ImageIcon(ClassLoader.getSystemResource("icons/protein.png")));
-    	myButton.setToolTipText("Structural alignment mode (for proteins only)");
-    	myButton.addActionListener(this);
-    	myButton.setEnabled(true);
-    	myButton.setSelected(false);
-    	return Arrays.asList((JComponent)myButton);
-	}
-	
-	@Override
-	public void actionPerformed(ActionEvent e) {
-		setActive(myButton.isSelected());
-	}
-	
-
-	@Override
-	public String getUsageInfo() {
-		StringBuilder usage = new StringBuilder();
-		usage.append("StructAlign version 1.0\n\n");
-		usage.append("java -jar statalign.jar -plugin:structal=[OPTIONS]\n");
+	
+	@Override
+	public List<JComponent> getToolBarItems() {
+		myButton = new JToggleButton(new ImageIcon(ClassLoader.getSystemResource("icons/protein.png")));
+    	myButton.setToolTipText("Structural alignment mode (for proteins only)");
+    	myButton.addActionListener(this);
+    	myButton.setEnabled(true);
+    	myButton.setSelected(false);
+    	return Arrays.asList((JComponent)myButton);
+	}
+	
+	@Override
+	public void actionPerformed(ActionEvent e) {
+		setActive(myButton.isSelected());
+	}
+	
+
+	@Override
+	public String getUsageInfo() {
+		StringBuilder usage = new StringBuilder();
+		usage.append("StructAlign version 1.0\n\n");
+		usage.append("java -jar statalign.jar -plugin:structal=[OPTIONS]\n");
+		
+		return usage.toString();
+	}
+
+	@Override
+	public void setActive(boolean active) {
+		super.setActive(active);
+		System.out.println("StructAlign plugin is now "+(active?"enabled":"disabled"));
+	}
+	
+	@Override
+	public void init(PluginParameters params) {
+		if(params != null && params.getParameter(pluginID) != null) {
+			// TODO parse plugin parameters
+			setActive(true);
+		}
+	}
+	
+	@Override
+	public void initRun(InputData inputData) throws IllegalArgumentException {
+		HashMap<String, Integer> seqMap = new HashMap<String, Integer>();
+		int i = 0;
+		for(String name : inputData.seqs.seqNames)
+			seqMap.put(name.toUpperCase(), i++);
+		coords = new double[inputData.seqs.seqNames.size()][][];
+		for(DataType data : inputData.auxData) {
+			if(!(data instanceof ProteinSkeletons))
+				continue;
+			ProteinSkeletons ps = (ProteinSkeletons) data;
+			for(i = 0; i < ps.names.size(); i++) {
+				String name = ps.names.get(i).toUpperCase();
+				if(!seqMap.containsKey(name))
+					throw new IllegalArgumentException("structalign: missing sequence or duplicate structure for "+name);
+				int ind = seqMap.get(name);
+				int len = inputData.seqs.sequences.get(ind).replaceAll("-", "").length();
+				List<double[]> cl = ps.coords.get(i);
+				if(len != cl.size())
+					throw new IllegalArgumentException("structalign: sequence length mismatch with structure file for seq "+name);
+				coords[ind] = new double[len][];
+				for(int j = 0; j < len; j++)
+					 coords[ind][j] = Utils.copyOf(cl.get(j));
+				RealMatrix temp = new Array2DRowRealMatrix(coords[ind]);
+				RealVector mean = Funcs.meanVector(temp);
+				for(int j = 0; j < len; j++)
+					 coords[ind][j]= temp.getRowVector(j).subtract(mean).toArray();
+				seqMap.remove(name);
+			}
+		}
+		if(seqMap.size() > 0)
+			throw new IllegalArgumentException("structalign: missing structure for sequence "+seqMap.keySet().iterator().next());
+		
+		if (useLibrary) {
+			rotProp = new RotationProposal(this);
+		}
+		
+		
+		rotCoords = new double[coords.length][][];
+		axes = new double[coords.length][];
+		angles = new double[coords.length];
+		xlats = new double[coords.length][];
+
+		axes[0] = new double[] { 1, 0, 0 };
+		angles[0] = 0;
+		xlats[0] = new double[] { 0, 0, 0 };
+						
+		sigma2Hier = 1;
+		nu = 1;
+		tau = 50;
+		if (fixedEpsilon) {
+			epsilon = FIXED_EPSILON;	
+		}
+		else {
+			epsilon = 100;
+		}
 		
-		return usage.toString();
-	}
-
-	@Override
-	public void setActive(boolean active) {
-		super.setActive(active);
-		System.out.println("StructAlign plugin is now "+(active?"enabled":"disabled"));
-	}
-	
-	@Override
-	public void init(PluginParameters params) {
-		if(params != null && params.getParameter(pluginID) != null) {
-			// TODO parse plugin parameters
-			setActive(true);
-		}
-	}
-	
-	@Override
-	public void initRun(InputData inputData) throws IllegalArgumentException {
-		HashMap<String, Integer> seqMap = new HashMap<String, Integer>();
-		int i = 0;
-		for(String name : inputData.seqs.seqNames)
-			seqMap.put(name.toUpperCase(), i++);
-		coords = new double[inputData.seqs.seqNames.size()][][];
-		for(DataType data : inputData.auxData) {
-			if(!(data instanceof ProteinSkeletons))
-				continue;
-			ProteinSkeletons ps = (ProteinSkeletons) data;
-			for(i = 0; i < ps.names.size(); i++) {
-				String name = ps.names.get(i).toUpperCase();
-				if(!seqMap.containsKey(name))
-					throw new IllegalArgumentException("structalign: missing sequence or duplicate structure for "+name);
-				int ind = seqMap.get(name);
-				int len = inputData.seqs.sequences.get(ind).replaceAll("-", "").length();
-				List<double[]> cl = ps.coords.get(i);
-				if(len != cl.size())
-					throw new IllegalArgumentException("structalign: sequence length mismatch with structure file for seq "+name);
-				coords[ind] = new double[len][];
-				for(int j = 0; j < len; j++)
-					 coords[ind][j] = Utils.copyOf(cl.get(j));
-				RealMatrix temp = new Array2DRowRealMatrix(coords[ind]);
-				RealVector mean = Funcs.meanVector(temp);
-				for(int j = 0; j < len; j++)
-					 coords[ind][j]= temp.getRowVector(j).subtract(mean).toArray();
-				seqMap.remove(name);
-			}
-		}
-		if(seqMap.size() > 0)
-			throw new IllegalArgumentException("structalign: missing structure for sequence "+seqMap.keySet().iterator().next());
+		
+		// alternative initializations
+		// actual initialization now occurs in beforeSampling()
+		/*
+		for(i = 1; i < axes.length; i++) {
+			Transformation initial = rotProp.propose(i);
+			axes[i] = initial.axis.toArray();
+			angles[i] = initial.rot;
+			xlats[i] = initial.xlat.toArray();
+		}
+		for(i = 0; i < axes.length; i++) {
+			axes[i] = new double[] { 1, 0, 0 };
+			angles[i] = 0;
+			xlats[i] = new double[] { 0, 0, 0 };
+		} */
+		
+		// number of branches in the tree is 2*leaves - 1
+		if (globalSigma) {
+			sigma2 = new double[1];
+		}
+		else {
+			sigma2 = new double[2*coords.length - 1];
+		}
 		
-		if (useLibrary) {
-			rotProp = new RotationProposal(this);
-		}
-		
-		
-		rotCoords = new double[coords.length][][];
-		axes = new double[coords.length][];
-		angles = new double[coords.length];
-		xlats = new double[coords.length][];
-
-		axes[0] = new double[] { 1, 0, 0 };
-		angles[0] = 0;
-		xlats[0] = new double[] { 0, 0, 0 };
-						
-		sigma2Hier = 1;
-		nu = 1;
-		tau = 50;
-		if (fixedEpsilon) {
-			epsilon = FIXED_EPSILON;	
-		}
-		else {
-			epsilon = 100;
-		}
-		
-		
-		// alternative initializations
-		// actual initialization now occurs in beforeSampling()
-		/*
-		for(i = 1; i < axes.length; i++) {
-			Transformation initial = rotProp.propose(i);
-			axes[i] = initial.axis.toArray();
-			angles[i] = initial.rot;
-			xlats[i] = initial.xlat.toArray();
-		}
-		for(i = 0; i < axes.length; i++) {
-			axes[i] = new double[] { 1, 0, 0 };
-			angles[i] = 0;
-			xlats[i] = new double[] { 0, 0, 0 };
-		} */
-		
-		// number of branches in the tree is 2*leaves - 1
-		if (globalSigma) {
-			sigma2 = new double[1];
-		}
-		else {
-			sigma2 = new double[2*coords.length - 1];
-		}
-		
-		for(i = 0; i < sigma2.length; i++)
-			sigma2[i] = 1;
-		
-		
-		
-		if (globalSigma) {
-			if (fixedEpsilon) {
-				sigma2Prior = new GammaPrior(2,2);
-			}
-			else {
-				sigma2Prior = new HyperbolicPrior();
-			}
-		}
-		else {
-			sigma2Prior = new InverseGammaPrior(sigma2PriorShape,sigma2PriorRate);
-		}
-		
-		/* Add alignment and rotation/translation moves */
-		RotationMove rotationMove = new RotationMove(this,"rotation"); 
-		addMcmcMove(rotationMove,rotationWeight); 
-		
-		TranslationMove translationMove = new TranslationMove(this,"translation");
-		addMcmcMove(translationMove,translationWeight); 
-		
-		LibraryMove libraryMove = null;
-		if (useLibrary) {
-			libraryMove = new LibraryMove(this,"library");
-			addMcmcMove(libraryMove,libraryWeight);
-		}
-		
-		AlignmentMove alignmentMove = new AlignmentMove(this,"alignment");
-		addMcmcMove(alignmentMove,alignmentWeight); 
-		
-		/* Combination moves */
-		ArrayList<McmcMove> alignmentRotation = new ArrayList<McmcMove>();
-		alignmentRotation.add(alignmentMove);
-		alignmentRotation.add(rotationMove);
-		McmcCombinationMove alignmentRotationMove = 
-			new McmcCombinationMove(alignmentRotation);
-		addMcmcMove(alignmentRotationMove,alignmentRotationWeight); 
-		
-		ArrayList<McmcMove> alignmentTranslation = new ArrayList<McmcMove>(); 
-		alignmentTranslation.add(alignmentMove);
-		alignmentTranslation.add(translationMove);
-		McmcCombinationMove alignmentTranslationMove = 
-			new McmcCombinationMove(alignmentTranslation);
-		addMcmcMove(alignmentTranslationMove,alignmentTranslationWeight); 
-		
-		if (useLibrary) { 
-			ArrayList<McmcMove> alignmentLibrary = new ArrayList<McmcMove>();
-			alignmentLibrary.add(alignmentMove);
-			alignmentLibrary.add(libraryMove);
-			McmcCombinationMove alignmentLibraryMove = 
-				new McmcCombinationMove(alignmentLibrary);
-			addMcmcMove(alignmentLibraryMove,alignmentLibraryWeight);
-		}
-		
-		/** Add moves for scalar parameters */
-		StructAlignParameterInterface paramInterfaceGenerator = new StructAlignParameterInterface(this); 
-		
-		// Random walk proposals 
-		GammaProposal gProp = new GammaProposal(0.001,0.001);
-		GaussianProposal nProp = new GaussianProposal();
-
-		ParameterInterface tauInterface = paramInterfaceGenerator.new TauInterface();
-		ContinuousPositiveParameterMove tauMove = 
-			new ContinuousPositiveParameterMove(this,tauInterface,tauPrior,gProp,"τ");
-		tauMove.setPlottable();
-		tauMove.setPlotSide(1);
-		addMcmcMove(tauMove,tauWeight);
-		
-		if (!fixedEpsilon) {
-			ParameterInterface epsilonInterface = paramInterfaceGenerator.new EpsilonInterface();
-			ContinuousPositiveParameterMove epsilonMove = 
-				new ContinuousPositiveParameterMove(this,epsilonInterface,epsilonPrior,gProp,"ε");
-			epsilonMove.setMinValue(MIN_EPSILON);
-			epsilonMove.setPlottable();
-			epsilonMove.setPlotSide(1);
-			addMcmcMove(epsilonMove,epsilonWeight);
-		}
-				
-		HierarchicalContinuousPositiveParameterMove sigma2HMove = null;
-		HierarchicalContinuousPositiveParameterMove nuMove = null;
-		if (!globalSigma) {
-			ParameterInterface sigma2HInterface = paramInterfaceGenerator.new Sigma2HInterface();
-			sigma2HMove = new HierarchicalContinuousPositiveParameterMove(this,sigma2HInterface,sigma2HPrior,gProp,"σ_g");
-			sigma2HMove.setPlottable();
-			sigma2HMove.setPlotSide(0);
-			addMcmcMove(sigma2HMove,sigma2HierWeight); 
-			//addMcmcMove(sigma2HMove,0);
-			
-			ParameterInterface nuInterface = paramInterfaceGenerator.new NuInterface();
-			nuMove = new HierarchicalContinuousPositiveParameterMove(this,nuInterface,nuPrior,gProp,"ν");
-			nuMove.setPlottable();
-			nuMove.setPlotSide(1);
-			addMcmcMove(nuMove,nuWeight);
-			//addMcmcMove(nuMove,0);
-		}
-		
-		for (int j=0; j<sigma2.length; j++) {
-			String sigmaName;
-			if (sigma2.length == 1) {
-				sigmaName = "σ";
-			}
-			else {
-				sigmaName = "σ_"+j;
-			}
-			ParameterInterface sigma2Interface = paramInterfaceGenerator.new Sigma2Interface(j);
-			ContinuousPositiveParameterMove m = new ContinuousPositiveParameterMove(
-														this,sigma2Interface,
-														sigma2Prior,nProp,sigmaName);
-														//sigma2Prior,gProp,sigmaName);
-			if (!globalSigma && j == sigma2.length - 1) {
-				continue;
-				// i.e. don't add the last one if we have
-				// more than one
-			}
-			m.setPlottable();
-			m.setPlotSide(0);
-			addMcmcMove(m,sigma2Weight);
-			if (!globalSigma) {
-				sigma2HMove.addChildMove(m);
-				nuMove.addChildMove(m);
-			}
-		}
-	}
-	
-	@Override
-	public void beforeSampling(Tree tree) {
-		Funcs.initLSRotations(tree,coords,xlats,axes,angles);
-	}
-	
-	public double getLogLike() {
-		return curLogLike;
-	}
-	@Override
-	public double logLikeFactor(Tree tree) {
-		String[] align = tree.getState().getLeafAlign();
-		checkConsAlign(align); 		
-		curAlign = align;
-		
-		double[][] covar = calcFullCovar(tree);
-		checkConsCovar(covar); 
-		fullCovar = covar;
-		
-		if(!checkConsRots() && rotCoords[0] == null)
-			calcAllRotations();
-		
-		/** TESTING
-		
-		System.out.println();
-		System.out.println("Parameters for structural log likelihood:");		
-		System.out.println("Sigma2: " + sigma2);
-		System.out.println("Theta: " + theta);
-		System.out.println("Branch length: " + (tree.root.left.edgeLength + tree.root.right.edgeLength));
-		
-		System.out.println("Rotation matrices:");
-		for(int i = 1; i < xlats.length; i++) {
-			Rotation rot = new Rotation(new Vector3D(axes[i]), angles[i]);
-			double[][] m = rot.getMatrix();
-			for(int j = 0; j < m.length; j++)
-				System.out.println(Arrays.toString(m[j]));
-		}
-		
-		System.out.println("Translations:");
-		for(int i = 0; i < xlats.length; i++)
-			System.out.println(Arrays.toString(xlats[i]));
-		
-		/** END TESTING */
-		
-		
-		double logli = calcAllColumnContrib();
-		checkConsLogLike(logli); 
-		curLogLike = logli;
-		
-		// testing
-		//System.out.println("Total log likelihood " + curLogLike);
-		
-		return curLogLike;
-	}
-	
-	public double calcAllColumnContrib() {
-		String[] align = curAlign;
-		double logli = 0;
-		int[] inds = new int[align.length];		// current char indices
-		int[] col = new int[align.length];  
-		for(int i = 0; i < align[0].length(); i++) {
-			for(int j = 0; j < align.length; j++)
-				col[j] = align[j].charAt(i) == '-' ? -1 : inds[j]++;
-			double ll = columnContrib(col); 
-			logli += ll;
-			//System.out.println("Column: " + Arrays.toString(col) + "  ll: " + ll);
-		}
-		return structTemp * logli;
-	}
-	// TODO Change visibility of this to package, after moving
-	// StructAlign.java to statalign.model.ext.plugins.structalign
-
-	private boolean checkConsAlign(String[] align) {
-		if(!Utils.DEBUG || curAlign == null)
-			return false;
-		if(align.length != curAlign.length)
-			throw new Error("Inconsistency in StructAlign, alignment length: "+align.length+", "+curAlign.length);
-		for(int i = 0; i < align.length; i++)
-			if(!align[i].equals(curAlign[i]))
-				throw new Error("Inconsistency in StructAlign, alignment: "+align[i]+", "+curAlign[i]);
-		return true;
-	}
-
-	private boolean checkConsCovar(double[][] covar) {
-		if(!Utils.DEBUG || fullCovar == null)
-			return false;
-		if(covar.length != fullCovar.length)
-			throw new Error("Inconsistency in StructAlign, covar matrix length: "+covar.length+", "+fullCovar.length);
-		for(int i = 0; i < covar.length; i++) {
-			if(covar[i].length != fullCovar[i].length)
-				throw new Error("Inconsistency in StructAlign, covar matrix "+i+" length: "+covar[i].length+", "+fullCovar[i].length);
-			for(int j = 0; j < covar[i].length; j++)
-				if(Math.abs(covar[i][j]-fullCovar[i][j]) > 1e-5)
-					throw new Error("Inconsistency in StructAlign, covar matrix "+i+","+j+" value: "+covar[i][j]+", "+fullCovar[i][j]+", "+tau+", "+epsilon);
-		}
-		return true;
-	}
-	
-	private boolean checkConsRots() {
-		if(!Utils.DEBUG || rotCoords[0] == null)
-			return false;
-		double[][][] rots = new double[rotCoords.length][][];
-		for(int i = 0; i < rots.length; i++) {
-			rots[i] = new double[rotCoords[i].length][];
-			for(int j = 0; j < rots[i].length; j++)
-				rots[i][j] = MathArrays.copyOf(rotCoords[i][j]);
-		}
-		calcAllRotations();
-		for(int i = 0; i < rots.length; i++)
-			for(int j = 0; j < rots[i].length; j++)
-				for(int k = 0; k < rots[i][j].length; k++)
-					if(Math.abs(rots[i][j][k]-rotCoords[i][j][k]) > 1e-5)
-						throw new Error("Inconsistency in StructAlign, rotation "+i+","+j+","+k+": "+rots[i][j][k]+" vs "+rotCoords[i][j][k]);
-		return true;
-	}
-
-	private boolean checkConsLogLike(double logli) {
-		if(!Utils.DEBUG || curLogLike == 0)
-			return false;
-		if(Math.abs(logli-curLogLike) > 1e-5)
-			throw new Error("Inconsistency in StructAlign, log-likelihood "+logli+" vs "+curLogLike);
-		return true;
-	}
-
-	/**
-	 * Calculates the structural likelihood contribution of a single alignment column
-	 * @param col the column, id of the residue for each sequence (or -1 if gapped in column)
-	 * @return the likelihood contribution
-	 */
-	public double columnContrib(int[] col) {
-		// count the number of ungapped positions in the column
-		int numMatch = 0;
-		for(int i = 0; i < col.length; i++){
-			if(col[i] != -1)
-				numMatch++;
-		}
-		if(numMatch == 0) 
-			return 1;
-		// collect indices of ungapped positions
-		int[] notgap = new int[numMatch];
-		int j = 0;
-		for(int i = 0; i < col.length; i++)
-			if(col[i] != -1)
-				notgap[j++] = i;
-		
-		// extract covariance corresponding to ungapped positions
-		double[][] subCovar = Funcs.getSubMatrix(fullCovar, notgap, notgap);
-		// create normal distribution with mean 0 and covariance subCovar
-		MultiNormCholesky multiNorm = new MultiNormCholesky(new double[numMatch], subCovar);
-		
-		double logli = 0;
-		double[] vals = new double[numMatch];
-		// loop over all 3 coordinates
-		
-		/*System.out.println("Calculating log likelihood: ");
-		System.out.println("Mean: " + Arrays.toString(multiNorm.getMeans()));
-		System.out.println("Variance: " + Arrays.toString(subCovar[0]));*/
-		for(j = 0; j < 3; j++){
-			for(int i = 0; i < numMatch; i++)
-				vals[i] = rotCoords[notgap[i]][col[notgap[i]]][j];
-			//System.out.println("Values: " + Arrays.toString(vals));
-			logli += multiNorm.logDensity(vals);
-			//System.out.println("LL: " + multiNorm.logDensity(vals));
-		}
-		return logli;
-	}
-
-	/**
-	 * extracts the specified rows and columns of a 2d array
-	 * @param matrix, 2d array from which to extract; rows, rows to extract; cols, columns to extract
-	 * @return submatrix
-	 */
-		
-	private void calcAllRotations() {
-		for(int i = 0; i < coords.length; i++)
-			calcRotation(i);
-	}
-	
-	public void calcRotation(int ind) {
-		double[][] ci = coords[ind], rci = rotCoords[ind];
-		if(rci == null)
-			rci = rotCoords[ind] = new double[ci.length][];
-		Rotation rot = new Rotation(new Vector3D(axes[ind]), angles[ind]);
-		for(int i = 0; i < ci.length; i++) {
-			rci[i] = rot.applyTo(new Vector3D(ci[i])).add(new Vector3D(xlats[ind])).toArray();
-		}
-	}
-	// TODO Change visibility of this to package, after moving
-	// StructAlign.java into statalign.model.ext.plugins.structalign.
-
-	/**
-	 * return the full covariance matrix for the tree topology and branch lengths
-	 */	
-	public double[][] calcFullCovar(Tree tree) {
-		// I'm assuming that tree.names.length is equal to the number of vertices here
-		double[][] distMat = new double[tree.names.length][tree.names.length];
-		calcDistanceMatrix(tree.root, distMat);
-		//System.out.print("Distance: " + distMat[0][1]);
-		
-		//System.out.println("Current tree:");
-		//printTree(tree.root, "o");
-		
-		for(int i = 0; i < tree.names.length; i++)
-			for(int j = i; j < tree.names.length; j++)
-				distMat[j][i] = distMat[i][j] = tau * Math.exp(-distMat[i][j]);
-		for(int i = 0; i < tree.names.length; i++)
-			distMat[i][i] += epsilon;
-		return distMat;
-	}
-	
-
-	public void printTree(Vertex v, String vname){
-		System.out.println(vname +"-" + v.name + ": " + v.edgeLength);
-		if(v.left!=null){
-			printTree(v.left, vname + "l");
-			printTree(v.right, vname + "r");
-		}
-	}
-	
-	
-	/**
-	 * recursive algorithm to traverse tree and calculate distance matrix between leaves 
-	 */		
-	public int[] calcDistanceMatrix(Vertex vertex, double[][] distMat){
-		int[] subTree = new int[distMat.length + 1];
-		
-		// either both left and right are null or neither is
-		if(vertex.left != null){
-			int[] subLeft  = calcDistanceMatrix(vertex.left, distMat);
-			int[] subRight = calcDistanceMatrix(vertex.right, distMat);
-			int i = 0;
-			while(subLeft[i] > -1){
-				subTree[i] = subLeft[i];
-				i++;
-			}
-			for(int j = 0; i+j < subTree.length; j++)
-				subTree[i+j] = subRight[j];
-		}
-		else{
-			subTree[0] = vertex.index;
-			for(int j = 1; j < subTree.length; j++)
-				subTree[j] = -1;
-		}
-
-		if (globalSigma) {
-			addEdgeLength(distMat, subTree, vertex.edgeLength * sigma2[0] / (2*tau));	
-		}
-		else {
-			addEdgeLength(distMat, subTree, vertex.edgeLength * sigma2[vertex.index] / (2*tau));
-		}
-		/*System.out.println();
-		System.out.println("Distmat:");
-		for(int i = 0; i < distMat.length; i++)
-			for(int j = 0; j < distMat[0].length; j++)
-				System.out.println(distMat[i][j]);*/
-		return subTree;
-	}
-		
-	// adds the length of the current edge to the distance between all leaves
-	// of a subtree to all other leaves
-	// 'rows' contains the indices of vertices in the subtree
-	public void addEdgeLength(double[][] distMat, int[] subTree, double edgeLength){
-		
-		int i = 0;
-		while(subTree[i] > -1){
-			for(int j = 0; j < distMat.length; j++){  
-				distMat[subTree[i]][j] += edgeLength;
-				distMat[j][subTree[i]] += edgeLength;
-			}
-			i++;		
-		}
-			
-		// edge length should not be added to distance between vertices in the subtree
-		// subtract the value from these entries of the distance matrix
-		i = 0;
-		while(subTree[i] > -1){
-			int j = 0;
-			while(subTree[j] > -1){
-				distMat[subTree[i]][subTree[j]] -= edgeLength;
-				distMat[subTree[j]][subTree[i]] -= edgeLength;
-				j++;
-			}
-			i++;
-		}
-	}
-
-
-	@Override
-	public int getParamChangeWeight() {
-		// TODO test converge and tune value
-		return pluginProposalWeight;
-	}
-
-	@Override
-	public double logLikeModExtParamChange(Tree tree, ModelExtension ext) {
-		// current log-likelihood always precomputed (regardless of whether ext == this)
-		return curLogLike;
-	}
-	
-	@Override
-	public double logLikeAlignChange(Tree tree, Vertex selectRoot) {
-		oldAlign = curAlign;
-		oldLogLi = curLogLike;
-		curAlign = tree.getState().getLeafAlign();
-		curLogLike = calcAllColumnContrib();
-		return curLogLike;
-	}
-	
-	@Override
-	public void afterAlignChange(Tree tree, Vertex selectRoot, boolean accepted) {
-		if(accepted)	// accepted, do nothing
-			return;
-		// rejected, restore
-		curAlign = oldAlign;
-		curLogLike = oldLogLi;
-	}
-	
-	@Override
-	public double logLikeTreeChange(Tree tree, Vertex nephew) {
-		oldCovar = fullCovar;
-		oldAlign = curAlign;
-		oldLogLi = curLogLike;
-		fullCovar = calcFullCovar(tree);
-		curAlign = tree.getState().getLeafAlign();
-		curLogLike = calcAllColumnContrib();
-		return curLogLike;
-	}
-	
-	@Override
-	public void afterTreeChange(Tree tree, Vertex nephew, boolean accepted) {
-		if(accepted)	// accepted, do nothing
-			return;
-		// rejected, restore
-		fullCovar = oldCovar;
-		curAlign = oldAlign;
-		curLogLike = oldLogLi;
-	}
-	
-	@Override
-	public double logLikeEdgeLenChange(Tree tree, Vertex vertex) {
-		// do exactly the same as for topology change
-		return logLikeTreeChange(tree, vertex);
-	}
-	
-	@Override
-	public void afterEdgeLenChange(Tree tree, Vertex vertex, boolean accepted) {
-		// do exactly the same as for topology change
-		afterTreeChange(tree, vertex, accepted);
-	}
-	
-	@Override
-	public double logLikeIndelParamChange(Tree tree, Hmm hmm, int ind) {
-		// does not affect log-likelihood
-		return curLogLike;
-	}
-	
-	@Override
-	public double logLikeSubstParamChange(Tree tree, SubstitutionModel model,
-			int ind) {
-		// does not affect log-likelihood
-		return curLogLike;
-	}
-
-	// </StructAlign>
-}
-
-
+		for(i = 0; i < sigma2.length; i++)
+			sigma2[i] = 1;
+		
+		
+		
+		if (globalSigma) {
+			if (fixedEpsilon) {
+				sigma2Prior = new GammaPrior(2,2);
+			}
+			else {
+				sigma2Prior = new HyperbolicPrior();
+			}
+		}
+		else {
+			sigma2Prior = new InverseGammaPrior(sigma2PriorShape,sigma2PriorRate);
+		}
+		
+		/* Add alignment and rotation/translation moves */
+		RotationMove rotationMove = new RotationMove(this,"rotation"); 
+		addMcmcMove(rotationMove,rotationWeight); 
+		
+		TranslationMove translationMove = new TranslationMove(this,"translation");
+		addMcmcMove(translationMove,translationWeight); 
+		
+		LibraryMove libraryMove = null;
+		if (useLibrary) {
+			libraryMove = new LibraryMove(this,"library");
+			addMcmcMove(libraryMove,libraryWeight);
+		}
+		
+		AlignmentMove alignmentMove = new AlignmentMove(this,"alignment");
+		addMcmcMove(alignmentMove,alignmentWeight); 
+		
+		/* Combination moves */
+		ArrayList<McmcMove> alignmentRotation = new ArrayList<McmcMove>();
+		alignmentRotation.add(alignmentMove);
+		alignmentRotation.add(rotationMove);
+		McmcCombinationMove alignmentRotationMove = 
+			new McmcCombinationMove(alignmentRotation);
+		addMcmcMove(alignmentRotationMove,alignmentRotationWeight); 
+		
+		ArrayList<McmcMove> alignmentTranslation = new ArrayList<McmcMove>(); 
+		alignmentTranslation.add(alignmentMove);
+		alignmentTranslation.add(translationMove);
+		McmcCombinationMove alignmentTranslationMove = 
+			new McmcCombinationMove(alignmentTranslation);
+		addMcmcMove(alignmentTranslationMove,alignmentTranslationWeight); 
+		
+		if (useLibrary) { 
+			ArrayList<McmcMove> alignmentLibrary = new ArrayList<McmcMove>();
+			alignmentLibrary.add(alignmentMove);
+			alignmentLibrary.add(libraryMove);
+			McmcCombinationMove alignmentLibraryMove = 
+				new McmcCombinationMove(alignmentLibrary);
+			addMcmcMove(alignmentLibraryMove,alignmentLibraryWeight);
+		}
+		
+		/** Add moves for scalar parameters */
+		StructAlignParameterInterface paramInterfaceGenerator = new StructAlignParameterInterface(this); 
+		
+		// Random walk proposals 
+		GammaProposal gProp = new GammaProposal(0.001,0.001);
+		GaussianProposal nProp = new GaussianProposal();
+
+		ParameterInterface tauInterface = paramInterfaceGenerator.new TauInterface();
+		ContinuousPositiveParameterMove tauMove = 
+			new ContinuousPositiveParameterMove(this,tauInterface,tauPrior,gProp,"τ");
+		tauMove.setPlottable();
+		tauMove.setPlotSide(1);
+		addMcmcMove(tauMove,tauWeight);
+		
+		if (!fixedEpsilon) {
+			ParameterInterface epsilonInterface = paramInterfaceGenerator.new EpsilonInterface();
+			ContinuousPositiveParameterMove epsilonMove = 
+				new ContinuousPositiveParameterMove(this,epsilonInterface,epsilonPrior,gProp,"ε");
+			epsilonMove.setMinValue(MIN_EPSILON);
+			epsilonMove.setPlottable();
+			epsilonMove.setPlotSide(1);
+			addMcmcMove(epsilonMove,epsilonWeight);
+		}
+				
+		HierarchicalContinuousPositiveParameterMove sigma2HMove = null;
+		HierarchicalContinuousPositiveParameterMove nuMove = null;
+		if (!globalSigma) {
+			ParameterInterface sigma2HInterface = paramInterfaceGenerator.new Sigma2HInterface();
+			sigma2HMove = new HierarchicalContinuousPositiveParameterMove(this,sigma2HInterface,sigma2HPrior,gProp,"σ_g");
+			sigma2HMove.setPlottable();
+			sigma2HMove.setPlotSide(0);
+			addMcmcMove(sigma2HMove,sigma2HierWeight); 
+			//addMcmcMove(sigma2HMove,0);
+			
+			ParameterInterface nuInterface = paramInterfaceGenerator.new NuInterface();
+			nuMove = new HierarchicalContinuousPositiveParameterMove(this,nuInterface,nuPrior,gProp,"ν");
+			nuMove.setPlottable();
+			nuMove.setPlotSide(1);
+			addMcmcMove(nuMove,nuWeight);
+			//addMcmcMove(nuMove,0);
+		}
+		
+		for (int j=0; j<sigma2.length; j++) {
+			String sigmaName;
+			if (sigma2.length == 1) {
+				sigmaName = "σ";
+			}
+			else {
+				sigmaName = "σ_"+j;
+			}
+			ParameterInterface sigma2Interface = paramInterfaceGenerator.new Sigma2Interface(j);
+			ContinuousPositiveParameterMove m = new ContinuousPositiveParameterMove(
+														this,sigma2Interface,
+														sigma2Prior,nProp,sigmaName);
+														//sigma2Prior,gProp,sigmaName);
+			if (!globalSigma && j == sigma2.length - 1) {
+				continue;
+				// i.e. don't add the last one if we have
+				// more than one
+			}
+			m.setPlottable();
+			m.setPlotSide(0);
+			addMcmcMove(m,sigma2Weight);
+			if (!globalSigma) {
+				sigma2HMove.addChildMove(m);
+				nuMove.addChildMove(m);
+			}
+		}
+	}
+	
+	@Override
+	public void beforeSampling(Tree tree) {
+		Funcs.initLSRotations(tree,coords,xlats,axes,angles);
+	}
+	
+	public double getLogLike() {
+		return curLogLike;
+	}
+	@Override
+	public double logLikeFactor(Tree tree) {
+		String[] align = tree.getState().getLeafAlign();
+		checkConsAlign(align); 		
+		curAlign = align;
+		
+		double[][] covar = calcFullCovar(tree);
+		checkConsCovar(covar); 
+		fullCovar = covar;
+		
+		if(!checkConsRots() && rotCoords[0] == null)
+			calcAllRotations();
+		
+		/** TESTING
+		
+		System.out.println();
+		System.out.println("Parameters for structural log likelihood:");		
+		System.out.println("Sigma2: " + sigma2);
+		System.out.println("Theta: " + theta);
+		System.out.println("Branch length: " + (tree.root.left.edgeLength + tree.root.right.edgeLength));
+		
+		System.out.println("Rotation matrices:");
+		for(int i = 1; i < xlats.length; i++) {
+			Rotation rot = new Rotation(new Vector3D(axes[i]), angles[i]);
+			double[][] m = rot.getMatrix();
+			for(int j = 0; j < m.length; j++)
+				System.out.println(Arrays.toString(m[j]));
+		}
+		
+		System.out.println("Translations:");
+		for(int i = 0; i < xlats.length; i++)
+			System.out.println(Arrays.toString(xlats[i]));
+		
+		/** END TESTING */
+		
+		
+		double logli = calcAllColumnContrib();
+		checkConsLogLike(logli); 
+		curLogLike = logli;
+		
+		// testing
+		//System.out.println("Total log likelihood " + curLogLike);
+		
+		return curLogLike;
+	}
+	
+	public double calcAllColumnContrib() {
+		String[] align = curAlign;
+		double logli = 0;
+		int[] inds = new int[align.length];		// current char indices
+		int[] col = new int[align.length];  
+		for(int i = 0; i < align[0].length(); i++) {
+			for(int j = 0; j < align.length; j++)
+				col[j] = align[j].charAt(i) == '-' ? -1 : inds[j]++;
+			double ll = columnContrib(col); 
+			logli += ll;
+			//System.out.println("Column: " + Arrays.toString(col) + "  ll: " + ll);
+		}
+		return structTemp * logli;
+	}
+	// TODO Change visibility of this to package, after moving
+	// StructAlign.java to statalign.model.ext.plugins.structalign
+
+	private boolean checkConsAlign(String[] align) {
+		if(!Utils.DEBUG || curAlign == null)
+			return false;
+		if(align.length != curAlign.length)
+			throw new Error("Inconsistency in StructAlign, alignment length: "+align.length+", "+curAlign.length);
+		for(int i = 0; i < align.length; i++)
+			if(!align[i].equals(curAlign[i]))
+				throw new Error("Inconsistency in StructAlign, alignment: "+align[i]+", "+curAlign[i]);
+		return true;
+	}
+
+	private boolean checkConsCovar(double[][] covar) {
+		if(!Utils.DEBUG || fullCovar == null)
+			return false;
+		if(covar.length != fullCovar.length)
+			throw new Error("Inconsistency in StructAlign, covar matrix length: "+covar.length+", "+fullCovar.length);
+		for(int i = 0; i < covar.length; i++) {
+			if(covar[i].length != fullCovar[i].length)
+				throw new Error("Inconsistency in StructAlign, covar matrix "+i+" length: "+covar[i].length+", "+fullCovar[i].length);
+			for(int j = 0; j < covar[i].length; j++)
+				if(Math.abs(covar[i][j]-fullCovar[i][j]) > 1e-5)
+					throw new Error("Inconsistency in StructAlign, covar matrix "+i+","+j+" value: "+covar[i][j]+", "+fullCovar[i][j]+", "+tau+", "+epsilon);
+		}
+		return true;
+	}
+	
+	private boolean checkConsRots() {
+		if(!Utils.DEBUG || rotCoords[0] == null)
+			return false;
+		double[][][] rots = new double[rotCoords.length][][];
+		for(int i = 0; i < rots.length; i++) {
+			rots[i] = new double[rotCoords[i].length][];
+			for(int j = 0; j < rots[i].length; j++)
+				rots[i][j] = MathArrays.copyOf(rotCoords[i][j]);
+		}
+		calcAllRotations();
+		for(int i = 0; i < rots.length; i++)
+			for(int j = 0; j < rots[i].length; j++)
+				for(int k = 0; k < rots[i][j].length; k++)
+					if(Math.abs(rots[i][j][k]-rotCoords[i][j][k]) > 1e-5)
+						throw new Error("Inconsistency in StructAlign, rotation "+i+","+j+","+k+": "+rots[i][j][k]+" vs "+rotCoords[i][j][k]);
+		return true;
+	}
+
+	private boolean checkConsLogLike(double logli) {
+		if(!Utils.DEBUG || curLogLike == 0)
+			return false;
+		if(Math.abs(logli-curLogLike) > 1e-5)
+			throw new Error("Inconsistency in StructAlign, log-likelihood "+logli+" vs "+curLogLike);
+		return true;
+	}
+
+	/**
+	 * Calculates the structural likelihood contribution of a single alignment column
+	 * @param col the column, id of the residue for each sequence (or -1 if gapped in column)
+	 * @return the likelihood contribution
+	 */
+	public double columnContrib(int[] col) {
+		// count the number of ungapped positions in the column
+		int numMatch = 0;
+		for(int i = 0; i < col.length; i++){
+			if(col[i] != -1)
+				numMatch++;
+		}
+		if(numMatch == 0) 
+			return 1;
+		// collect indices of ungapped positions
+		int[] notgap = new int[numMatch];
+		int j = 0;
+		for(int i = 0; i < col.length; i++)
+			if(col[i] != -1)
+				notgap[j++] = i;
+		
+		// extract covariance corresponding to ungapped positions
+		double[][] subCovar = Funcs.getSubMatrix(fullCovar, notgap, notgap);
+		// create normal distribution with mean 0 and covariance subCovar
+		MultiNormCholesky multiNorm = new MultiNormCholesky(new double[numMatch], subCovar);
+		
+		double logli = 0;
+		double[] vals = new double[numMatch];
+		// loop over all 3 coordinates
+		
+		/*System.out.println("Calculating log likelihood: ");
+		System.out.println("Mean: " + Arrays.toString(multiNorm.getMeans()));
+		System.out.println("Variance: " + Arrays.toString(subCovar[0]));*/
+		for(j = 0; j < 3; j++){
+			for(int i = 0; i < numMatch; i++)
+				vals[i] = rotCoords[notgap[i]][col[notgap[i]]][j];
+			//System.out.println("Values: " + Arrays.toString(vals));
+			logli += multiNorm.logDensity(vals);
+			//System.out.println("LL: " + multiNorm.logDensity(vals));
+		}
+		return logli;
+	}
+
+	/**
+	 * extracts the specified rows and columns of a 2d array
+	 * @param matrix, 2d array from which to extract; rows, rows to extract; cols, columns to extract
+	 * @return submatrix
+	 */
+		
+	private void calcAllRotations() {
+		for(int i = 0; i < coords.length; i++)
+			calcRotation(i);
+	}
+	
+	public void calcRotation(int ind) {
+		double[][] ci = coords[ind], rci = rotCoords[ind];
+		if(rci == null)
+			rci = rotCoords[ind] = new double[ci.length][];
+		Rotation rot = new Rotation(new Vector3D(axes[ind]), angles[ind]);
+		for(int i = 0; i < ci.length; i++) {
+			rci[i] = rot.applyTo(new Vector3D(ci[i])).add(new Vector3D(xlats[ind])).toArray();
+		}
+	}
+	// TODO Change visibility of this to package, after moving
+	// StructAlign.java into statalign.model.ext.plugins.structalign.
+
+	/**
+	 * return the full covariance matrix for the tree topology and branch lengths
+	 */	
+	public double[][] calcFullCovar(Tree tree) {
+		// I'm assuming that tree.names.length is equal to the number of vertices here
+		double[][] distMat = new double[tree.names.length][tree.names.length];
+		calcDistanceMatrix(tree.root, distMat);
+		//System.out.print("Distance: " + distMat[0][1]);
+		
+		//System.out.println("Current tree:");
+		//printTree(tree.root, "o");
+		
+		for(int i = 0; i < tree.names.length; i++)
+			for(int j = i; j < tree.names.length; j++)
+				distMat[j][i] = distMat[i][j] = tau * Math.exp(-distMat[i][j]);
+		for(int i = 0; i < tree.names.length; i++)
+			distMat[i][i] += epsilon;
+		return distMat;
+	}
+	
+
+	public void printTree(Vertex v, String vname){
+		System.out.println(vname +"-" + v.name + ": " + v.edgeLength);
+		if(v.left!=null){
+			printTree(v.left, vname + "l");
+			printTree(v.right, vname + "r");
+		}
+	}
+	
+	
+	/**
+	 * recursive algorithm to traverse tree and calculate distance matrix between leaves 
+	 */		
+	public int[] calcDistanceMatrix(Vertex vertex, double[][] distMat){
+		int[] subTree = new int[distMat.length + 1];
+		
+		// either both left and right are null or neither is
+		if(vertex.left != null){
+			int[] subLeft  = calcDistanceMatrix(vertex.left, distMat);
+			int[] subRight = calcDistanceMatrix(vertex.right, distMat);
+			int i = 0;
+			while(subLeft[i] > -1){
+				subTree[i] = subLeft[i];
+				i++;
+			}
+			for(int j = 0; i+j < subTree.length; j++)
+				subTree[i+j] = subRight[j];
+		}
+		else{
+			subTree[0] = vertex.index;
+			for(int j = 1; j < subTree.length; j++)
+				subTree[j] = -1;
+		}
+
+		if (globalSigma) {
+			addEdgeLength(distMat, subTree, vertex.edgeLength * sigma2[0] / (2*tau));	
+		}
+		else {
+			addEdgeLength(distMat, subTree, vertex.edgeLength * sigma2[vertex.index] / (2*tau));
+		}
+		/*System.out.println();
+		System.out.println("Distmat:");
+		for(int i = 0; i < distMat.length; i++)
+			for(int j = 0; j < distMat[0].length; j++)
+				System.out.println(distMat[i][j]);*/
+		return subTree;
+	}
+		
+	// adds the length of the current edge to the distance between all leaves
+	// of a subtree to all other leaves
+	// 'rows' contains the indices of vertices in the subtree
+	public void addEdgeLength(double[][] distMat, int[] subTree, double edgeLength){
+		
+		int i = 0;
+		while(subTree[i] > -1){
+			for(int j = 0; j < distMat.length; j++){  
+				distMat[subTree[i]][j] += edgeLength;
+				distMat[j][subTree[i]] += edgeLength;
+			}
+			i++;		
+		}
+			
+		// edge length should not be added to distance between vertices in the subtree
+		// subtract the value from these entries of the distance matrix
+		i = 0;
+		while(subTree[i] > -1){
+			int j = 0;
+			while(subTree[j] > -1){
+				distMat[subTree[i]][subTree[j]] -= edgeLength;
+				distMat[subTree[j]][subTree[i]] -= edgeLength;
+				j++;
+			}
+			i++;
+		}
+	}
+
+
+	@Override
+	public int getParamChangeWeight() {
+		// TODO test converge and tune value
+		return pluginProposalWeight;
+	}
+
+	@Override
+	public double logLikeModExtParamChange(Tree tree, ModelExtension ext) {
+		// current log-likelihood always precomputed (regardless of whether ext == this)
+		return curLogLike;
+	}
+	
+	@Override
+	public double logLikeAlignChange(Tree tree, Vertex selectRoot) {
+		oldAlign = curAlign;
+		oldLogLi = curLogLike;
+		curAlign = tree.getState().getLeafAlign();
+		curLogLike = calcAllColumnContrib();
+		return curLogLike;
+	}
+	
+	@Override
+	public void afterAlignChange(Tree tree, Vertex selectRoot, boolean accepted) {
+		if(accepted)	// accepted, do nothing
+			return;
+		// rejected, restore
+		curAlign = oldAlign;
+		curLogLike = oldLogLi;
+	}
+	
+	@Override
+	public double logLikeTreeChange(Tree tree, Vertex nephew) {
+		oldCovar = fullCovar;
+		oldAlign = curAlign;
+		oldLogLi = curLogLike;
+		fullCovar = calcFullCovar(tree);
+		curAlign = tree.getState().getLeafAlign();
+		curLogLike = calcAllColumnContrib();
+		return curLogLike;
+	}
+	
+	@Override
+	public void afterTreeChange(Tree tree, Vertex nephew, boolean accepted) {
+		if(accepted)	// accepted, do nothing
+			return;
+		// rejected, restore
+		fullCovar = oldCovar;
+		curAlign = oldAlign;
+		curLogLike = oldLogLi;
+	}
+	
+	@Override
+	public double logLikeEdgeLenChange(Tree tree, Vertex vertex) {
+		// do exactly the same as for topology change
+		return logLikeTreeChange(tree, vertex);
+	}
+	
+	@Override
+	public void afterEdgeLenChange(Tree tree, Vertex vertex, boolean accepted) {
+		// do exactly the same as for topology change
+		afterTreeChange(tree, vertex, accepted);
+	}
+	
+	@Override
+	public double logLikeIndelParamChange(Tree tree, Hmm hmm, int ind) {
+		// does not affect log-likelihood
+		return curLogLike;
+	}
+	
+	@Override
+	public double logLikeSubstParamChange(Tree tree, SubstitutionModel model,
+			int ind) {
+		// does not affect log-likelihood
+		return curLogLike;
+	}
+
+	// </StructAlign>
+}
+
+