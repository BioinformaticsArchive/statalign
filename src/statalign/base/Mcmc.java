package statalign.base;

import java.io.IOException;
import java.text.DecimalFormat;
import java.util.ArrayList;
import java.util.Random;

import mpi.MPI;
import statalign.MPIUtils;
import statalign.base.thread.Stoppable;
import statalign.base.thread.StoppedException;
import statalign.distance.Distance;
import statalign.model.ext.ModelExtInterface;
import statalign.postprocess.PostprocessManager;
import statalign.postprocess.plugins.contree.CNetwork;
import statalign.ui.ErrorMessage;
import statalign.ui.MainFrame;
import statalign.utils.SimpleStats;

import com.ppfold.algo.AlignmentData;
import com.ppfold.algo.FuzzyAlignment;

/**
 * 
 * This class handles an MCMC run.
 * 
 * The class extends <tt>Stoppable</tt>, it may be terminated/suspended in
 * graphical mode.
 * 
 * @author miklos, novak
 * 
 */
public class Mcmc extends Stoppable {

	// Constants

	// int samplingMethod = 1; //0: random sampling, 1: total sampling
	double[] weights; // for selecting internal tree node
	final static double LEAFCOUNT_POWER = 1.0;
	final static double SELTRLEVPROB[] = { 0.9, 0.6, 0.4, 0.2, 0 };
	/** Default proposal weights in this order: align, topology, edge, indel param, subst param, modelext param */
	final static int DEF_PROP_WEIGHTS[] = { 35, 20, 15, 15, 10, 0 };
	
//	final static int FIVECHOOSE[] = { 35, 5, 15, 35, 10 }; // edge, topology,
//	// indel parameter, alignment, substitutionparameter
//	final static int FOURCHOOSE[] = { 35, 5, 25, 35 }; // edge, topology, indel
//	// parameter, alignment
	
	private static final int SAMPLE_RATE_WHEN_DETERMINING_THE_SPACE = 100;
	private static final int BURNIN_TO_CALCULATE_THE_SPACE = 25000;


	// Parallelization

	/** Is this a parallel chain? By-default false. */
	private boolean isParallel = false;

	/** The number of processes. */
	private int noOfProcesses;

	/** The rank of the process. */
	private int rank;

	/** When this variable reaches 0 we do a swap. */
	private int swapCounter;

	/** The random number generator used for swapping. */
	private Random swapGenerator;

	// Non parallelization

	public CNetwork network; 

	/** Current tree in the MCMC chain. */
	public Tree tree;

	/** Total log-likelihood of the current state, cached for speed */
	double totalLogLike;

	/**
	 * MCMC parameters including the number of burn-in steps, the total number
	 * of steps in the MCMC and the sampling rate.
	 */
	public MCMCPars mcmcpars;
	
	/** Proposal weights: 0 align, 1 topology, 2 edge, 3 indel par, 4 subst par, 5 modelext par */
	int[] proposalWeights;

	public McmcStep mcmcStep = new McmcStep();

	/** PostprocessManager that handles the postprocessing modules. */
	public PostprocessManager postprocMan;

	/** Manager that handles model extension plugins */
	public ModelExtInterface modelExtMan;

	/** True while the MCMC is in the burn-in phase. */
	public boolean burnin;

	public Mcmc(Tree tree, MCMCPars pars, PostprocessManager ppm, ModelExtInterface modelExtMan) {
		postprocMan = ppm;
		this.modelExtMan = modelExtMan;
		ppm.mcmc = this;
		this.tree = tree;
		weights = new double[tree.vertex.length];
		mcmcpars = pars;
		this.tree.heat = 1.0d;
	}

	public Mcmc(Tree tree, MCMCPars pars, PostprocessManager ppm, ModelExtInterface modelExtMan,
			int noOfProcesses, int rank, double heat) {
		this(tree, pars, ppm, modelExtMan);
		this.noOfProcesses = noOfProcesses;
		this.rank = rank;
		this.tree.heat = heat;

		// Is parallel!
		isParallel = true;
	}

	private int alignmentSampled = 0;
	private int alignmentAccepted = 0;
	private int edgeSampled = 0;
	private int edgeAccepted = 0;
	private int topologySampled = 0;
	private int topologyAccepted = 0;
	private int indelSampled = 0;
	private int indelAccepted = 0;
	private int substSampled = 0;
	private int substAccepted = 0;
	private int modextSampled = 0;
	private int modextAccepted = 0;
	
	private static final DecimalFormat df = new DecimalFormat("0.0000");

	/**
	 * In effect starts an MCMC run. It first performs a prescribed number of
	 * burn-in steps, then, if one wants to automate the sampling rate, goes to 
	 * secondary burn-in where the sampling rate is determined. After that it
	 *  makes the prescribed number of steps after both burn-ins,
	 * drawing samples with the prescribes frequency. It also calls the
	 * appropriate functions of the PostpocessManager <tt>postprocMan</tt> to
	 * trigger data transfer to postprocessing modules when necessary
	 */
	public void doMCMC() {
		if (isParallel) {
			String str = String.format(
					"Starting MCMC chain no. %d/%d (heat: %.2f)\n\n", 
					rank + 1, noOfProcesses, tree.heat);
			MPIUtils.println(rank, str);
			swapGenerator = new Random(mcmcpars.swapSeed);
		} else {
			System.out.println("Starting MCMC...\n");
		}

		MainFrame frame = postprocMan.mainManager.frame;
		Utils.generator = new Random(mcmcpars.seed + rank);

		// TODO add weights to MCMCPars and take from there
		proposalWeights = DEF_PROP_WEIGHTS;
		if(tree.substitutionModel.params == null || tree.substitutionModel.params.length == 0)
			proposalWeights[4] = 0;
		
		// notifies model extension plugins of start of MCMC sampling
		modelExtMan.beforeSampling(tree);

		// Triggers a /before first sample/ of the plugins.
		if ((isParallel && MPIUtils.isMaster(rank)) || !isParallel) {
			postprocMan.beforeFirstSample();
		}

		long currentTime, start = System.currentTimeMillis();

		// calculates initial log-likelihood
		totalLogLike = modelExtMan.getTotalLogLike(tree);
		
		ArrayList<Double> logLikeList = new ArrayList<Double>();

		try {
			//only to use if AutomateParameters.shouldAutomate() == true
			ArrayList<String[]> alignmentsFromSamples = new ArrayList<String[]>(); 
			int burnIn = mcmcpars.burnIn;
			boolean stopBurnIn = false;


			if(AutomateParameters.shouldAutomateBurnIn()){
				burnIn = 10000000;
			} 

			if(AutomateParameters.shouldAutomateStepRate()){
				burnIn += BURNIN_TO_CALCULATE_THE_SPACE;
			}

			burnin = true;
			for (int i = 0; i < burnIn; i++) {
				
				sample(0);

				// Triggers a /new step/ and a /new peek/ (if appropriate) of
				// the plugins.
				if ((isParallel && MPIUtils.isMaster(rank)) || !isParallel) {
					// TODO do above inside sample() and add more info
					mcmcStep.newLogLike = modelExtMan.getTotalLogLike(tree);
					mcmcStep.burnIn = burnin;
					postprocMan.newStep(mcmcStep);
					if (i % mcmcpars.sampRate == 0) {
						postprocMan.newPeek();
					}
				}
				
				//every 50 steps, add the current loglikelihood to a list
				// and check if we find a major decline in that list 
				if(AutomateParameters.shouldAutomateBurnIn() && i % 50 == 0){
					logLikeList.add(getState().logLike);
					if(!stopBurnIn){
						stopBurnIn = AutomateParameters.shouldStopBurnIn(logLikeList);
						if(AutomateParameters.shouldAutomateStepRate() && stopBurnIn){
							burnIn = i + BURNIN_TO_CALCULATE_THE_SPACE;
						}else if (stopBurnIn){
							burnIn = i;
						}
					}
				}
				currentTime = System.currentTimeMillis();
				int realBurnIn = burnIn - BURNIN_TO_CALCULATE_THE_SPACE;
				if (frame != null) {
					String text = "";
					if((i > realBurnIn ) && AutomateParameters.shouldAutomateStepRate()){
						text = "Burn-in to aid automation of MCMC parameters: " + (i-realBurnIn + 1) ;
					}else{
						text = "Burn-in: " + (i + 1);
					}
					frame.statusText.setText(text);
				} else if (i % 1000 == 999) {
					System.out.println("Burn in: " + (i + 1));
				}


				if( AutomateParameters.shouldAutomateStepRate() && (i >= realBurnIn) && i % SAMPLE_RATE_WHEN_DETERMINING_THE_SPACE == 0)   {
					String[] align = getState().getLeafAlign();
					alignmentsFromSamples.add(align);
				}	
			}
			
			//both real burn-in and the one to determine the sampling rate have now been completed.
			burnin = false;

			int period;
			if(AutomateParameters.shouldAutomateNumberOfSamples()){
				period = 1000000;
			}else{
				period = mcmcpars.cycles / mcmcpars.sampRate;
			}

			int sampRate;
			if(AutomateParameters.shouldAutomateStepRate()){
				if(frame != null)
				{
					frame.statusText.setText("Calculating the sample rate");
				}
				else
				{
					System.out.println("Calculating the sample rate");
				}
				ArrayList<Double> theSpace = Distance.spaceAMA(alignmentsFromSamples);
				sampRate = AutomateParameters.getSampleRateOfTheSpace(theSpace,SAMPLE_RATE_WHEN_DETERMINING_THE_SPACE);

			}else{
				sampRate = mcmcpars.sampRate;
			}


			int swapNo = 0; // TODO: delete?
			swapCounter = mcmcpars.swapRate;
			AlignmentData alignment = new AlignmentData(getState().getLeafAlign());
			ArrayList<AlignmentData> allAlignments = new ArrayList<AlignmentData>();
			ArrayList<Double> distances = new ArrayList<Double>();

			boolean shouldStop = false;
			double currScore = 0;
			for (int i = 0; i < period && !shouldStop; i++) {
				for (int j = 0; j < sampRate; j++) {
					// Samples.
					sample(0);

					//FuzzyAlignment fuzzyAlignment2 = FuzzyAlignment.getFuzzyAlignmentAndProject(alignments, "");

					// Proposes a swap.
					if (isParallel) {
						swapCounter--;
						if (swapCounter == 0) {
							swapNo++;
							swapCounter = mcmcpars.swapRate;

							doSwap(swapNo);
						}
					}

					// Triggers a /new step/ and a /new peek/ (if appropriate)
					// of the plugins.
					if ((isParallel && MPIUtils.isMaster(rank)) || !isParallel) {
						mcmcStep.newLogLike = totalLogLike;
						mcmcStep.burnIn = burnin;
						postprocMan.newStep(mcmcStep);
						if (burnIn + i * period + j % mcmcpars.sampRate == 0) {
							postprocMan.newPeek();
						}
					}

					currentTime = System.currentTimeMillis();
					if (frame != null) {
						String text = "Samples taken: " + Integer.toString(i);
						//remainingTime((currentTime - start)
						//		* ((period - i - 1) * sampRate
						//				+ sampRate - j - 1)
						//				/ (burnIn + i * sampRate + j + 1))

						text += "   The sampling rate: " + sampRate;
						if(AutomateParameters.shouldAutomateNumberOfSamples()){
							text +=  ",  Similarity(alignment n-1, alignment n): " + df.format(currScore) + " < " + df.format(AutomateParameters.PERCENT_CONST);
						}
						frame.statusText.setText(text );
					}
				}
				if (frame == null && !isParallel) {
					System.out.println("Sample: " + (i + 1));
				}
				if(AutomateParameters.shouldAutomateNumberOfSamples()){
					alignment = new AlignmentData(getState().getLeafAlign());
					allAlignments.add(alignment);
					if (allAlignments.size() >1){
						FuzzyAlignment Fa = FuzzyAlignment.getFuzzyAlignmentAndProject(allAlignments.subList(0, allAlignments.size()-1), 0);
						FuzzyAlignment Fb = FuzzyAlignment.getFuzzyAlignmentAndProject(allAlignments, 0);
						//System.out.println(Fa);
						//System.out.println("xxxx");
						//System.out.println(Fb);
						currScore = FuzzyAlignment.AMA(Fa, Fb);
						System.out.println(currScore);
						distances.add(currScore);
						if (allAlignments.size() >5){
							shouldStop = AutomateParameters.shouldStopSampling(distances);
						}

					}
				}
				// Report the results of the sample.
				report(i, period);
			}
		} catch (StoppedException ex) {
			// stopped: report and save state
			// should we still call afterLastSample?
		}

		if(Utils.DEBUG) {
			System.out.println("Times spent in each MCMC step type (ms):");
			System.out.println(ali);
			System.out.println(top);
			System.out.println(edge);
			System.out.println(ind);
			System.out.println(sub);
		}

		// Triggers a /after first sample/ of the plugins.
		if ((isParallel && MPIUtils.isMaster(rank)) || !isParallel) {
			postprocMan.afterLastSample();
		}
		
		// notifies model extension plugins of the end of sampling
		modelExtMan.afterSampling();
		
		if (frame != null) {
			frame.statusText.setText(MainFrame.IDLE_STATUS_MESSAGE);
		}

	}

	private void doSwap(int swapNo) {
		int swapA, swapB;
		swapA = swapGenerator.nextInt(noOfProcesses);
		do {
			swapB = swapGenerator.nextInt(noOfProcesses);
		} while (swapA == swapB);

		System.out.printf("SwapNo: %d - SwapA: %d - SwapB: %d\n", swapNo,
				swapA, swapB);

		double swapAccept = swapGenerator.nextDouble();

		if (rank == swapA || rank == swapB) {
			double[] myStateInfo = new double[3];
			myStateInfo[0] = totalLogLike;
			myStateInfo[1] = modelExtMan.getTotalLogPrior(tree);
			myStateInfo[2] = tree.heat;

			double[] partnerStateInfo = new double[3];

			mpi.Request send, recieve;

			if (rank == swapA) {
				send = MPI.COMM_WORLD.Isend(myStateInfo, 0, 3, MPI.DOUBLE,
						swapB, 0);
				recieve = MPI.COMM_WORLD.Irecv(partnerStateInfo, 0, 3,
						MPI.DOUBLE, swapB, 1);
			} else {
				send = MPI.COMM_WORLD.Isend(myStateInfo, 0, 3, MPI.DOUBLE,
						swapA, 1);
				recieve = MPI.COMM_WORLD.Irecv(partnerStateInfo, 0, 3,
						MPI.DOUBLE, swapA, 0);
			}

			mpi.Request.Waitall(new mpi.Request[] { send, recieve });

			System.out
			.printf("[Worker %d] Heat: [%f] - Sent: [%f,%f,%f] - Recv: [%f,%f,%f]\n",
					rank, tree.heat, myStateInfo[0], myStateInfo[1],
					myStateInfo[2], partnerStateInfo[0],
					partnerStateInfo[1], partnerStateInfo[2]);

			double myLogLike = myStateInfo[0];
			double myLogPrior = myStateInfo[1];
			double myTemp = myStateInfo[2];
			double hisLogLike = partnerStateInfo[0];
			double hisLogPrior = partnerStateInfo[1];
			double hisTemp = partnerStateInfo[2];

			double acceptance = myTemp * (hisLogLike + hisLogPrior) + hisTemp
					* (myLogLike + myLogPrior);
			acceptance -= hisTemp * (hisLogLike + hisLogPrior) + myTemp
					* (myLogLike + myLogPrior);

			MPIUtils.println(rank,
					"Math.log(swapAccept): " + Math.log(swapAccept));
			MPIUtils.println(rank, "acceptance:           "
					+ acceptance);

			if (acceptance > Math.log(swapAccept)) {
				MPIUtils.println(rank,
						"Just swapped heat with my partner. New heat: "
								+ hisTemp);
				tree.heat = hisTemp;
			}

			// MPI.COMM_WORLD.Send(myStateInfo, 0, 3, MPI.DOUBLE,
			// swapB, 0);
			// statalign.Utils.printLine(swapA, "Just sent " + swapB
			// + " my state.");
		}

	}

	private static String remainingTime(long x) {
		x /= 1000;
		return String.format("Estimated time left: %d:%02d:%02d", x / 3600,
				(x / 60) % 60, x % 60);
	}

	SimpleStats ali;
	SimpleStats top;
	SimpleStats edge;
	SimpleStats ind;
	SimpleStats sub;
	SimpleStats modext;

	{
		if(Utils.DEBUG) {
			ali = new SimpleStats("Alignment");
			top = new SimpleStats("Topology");
			edge = new SimpleStats("Edge len");
			ind = new SimpleStats("Indel param");
			sub = new SimpleStats("Subst param");
<<<<<<< HEAD
			modext = new SimpleStats("Extension");  // CHRIS: initialize modext
=======
			modext = new SimpleStats("Model ext param");
>>>>>>> b663fdeb
		}
	}

	private void sample(int samplingMethod) throws StoppedException {
		if (samplingMethod == 0) {
			long timer;
			stoppable();

			proposalWeights[5] = modelExtMan.getParamChangeWeight();
			switch (Utils.weightedChoose(proposalWeights)) {
			case 0:
				if(Utils.DEBUG)
					timer = -System.currentTimeMillis();
				sampleAlignment();
				if(Utils.DEBUG) {
					timer += System.currentTimeMillis();
					ali.addData(timer);
				}
				break;
			case 1:
				if(Utils.DEBUG)
					timer = -System.currentTimeMillis();
				sampleTopology();
				if(Utils.DEBUG) {
					timer += System.currentTimeMillis();
					top.addData(timer);
				}
				break;
			case 2:
				if(Utils.DEBUG)
					timer = -System.currentTimeMillis();
				sampleEdge();
				if(Utils.DEBUG) {
					timer += System.currentTimeMillis();
					edge.addData(timer);
				}
				break;
			case 3:
				if(Utils.DEBUG)
					timer = -System.currentTimeMillis();
				sampleIndelParameter();
				if(Utils.DEBUG) {
					timer += System.currentTimeMillis();
					ind.addData(timer);
				}
				break;
			case 4:
				if(Utils.DEBUG)
					timer = -System.currentTimeMillis();
				sampleSubstParameter();
				if(Utils.DEBUG) {
					timer += System.currentTimeMillis();
					sub.addData(timer);
				}
				break;
			case 5:
				if(Utils.DEBUG)
					timer = -System.currentTimeMillis();
				sampleModelExtParam();
				if(Utils.DEBUG) {
					timer += System.currentTimeMillis();
					modext.addData(timer);
				}
				break;
			}
		} else {
			stoppable();
			sampleEdge();
			sampleTopology();
			sampleIndelParameter();
			sampleSubstParameter();
			sampleAlignment();
			sampleModelExtParam();
		}
		
		// check log-likelihood consistency if debugging on
		if(Utils.DEBUG) {
			if(Math.abs(modelExtMan.getTotalLogLike(tree)-totalLogLike) > 1e-5)
				throw new Error("Log-likelihood inconsistency in MCMC");
		}

	}

	private void sampleAlignment() {
		alignmentSampled++;
		for (int i = 0; i < tree.vertex.length; i++) {
			tree.vertex[i].selected = false;
		}
		// System.out.print("Alignment: ");
		double oldLogLi = totalLogLike;
		// System.out.println("fast indel before: "+tree.root.indelLogLike);
		tree.countLeaves(); // calculates recursively how many leaves we have
		// below this node
		for (int i = 0; i < weights.length; i++) {
			weights[i] = Math.pow(tree.vertex[i].leafCount, LEAFCOUNT_POWER);
		}
		int k = Utils.weightedChoose(weights, null);
		Vertex selectRoot = tree.vertex[k];
		// System.out.println("Sampling from the subtree: "+tree.vertex[k].print());
		selectRoot.selectSubtree(SELTRLEVPROB, 0);
		modelExtMan.beforeAlignChange(tree, selectRoot);
		// TODO split selectAndResampleAlignment and call beforeAlignChange after window selection
		double bpp = selectRoot.selectAndResampleAlignment();
		double newLogLi = modelExtMan.getTotalLogLike(tree);
	
		// String[] printedAlignment = tree.printedAlignment("StatAlign");
		// for(String i: printedAlignment)
		// System.out.println(i);
		//
		// System.out.println("-----------------------------------------------------------------------------");
		// double fastFels = tree.root.orphanLogLike;
		// double fastIns = tree.root.indelLogLike;
		// report();
		// tree.root.first.seq[0] = 0.0;
		// System.out.println("Old before: "+tree.root.old.indelLogLike);
		// tree.root.calcFelsRecursivelyWithCheck();
		// tree.root.calcIndelRecursivelyWithCheck();
		// tree.root.calcIndelLikeRecursively();
		// System.out.println("Old after: "+tree.root.old.indelLogLike);
		// System.out.println("Check logli: "+tree.getLogLike()+" fastFels: "+fastFels+" slowFels: "+tree.root.orphanLogLike+
		// " fastIns: "+fastIns+" slowIns: "+tree.root.indelLogLike);
		// System.out.println("selected subtree: "+tree.vertex[k].print());
		// System.out.println("bpp: "+bpp+"old: "+oldLogLi+"new: "+newLogLi +
		// "heated diff: " + ((newLogLi - oldLogLi) * tree.heat));
		if (Math.log(Utils.generator.nextDouble()) < bpp
				+ (newLogLi - oldLogLi) * tree.heat) {
			// accepted
			// System.out.println("accepted (old: "+oldLogLi+" new: "+newLogLi+")");
			totalLogLike = newLogLi;
			alignmentAccepted++;
			modelExtMan.afterAlignChange(tree, selectRoot, true);
		} else {
			// refused
			// String[] s = tree.printedAlignment();
			selectRoot.alignRestore();
			// s = tree.printedAlignment();
			// System.out.println("rejected (old: "+oldLogLi+" new: "+newLogLi+")");
			// System.out.println("after reject fast: "+tree.root.indelLogLike);
			// tree.root.calcIndelRecursivelyWithCheck();
			// System.out.println(" slow: "+tree.root.indelLogLike);
			modelExtMan.afterAlignChange(tree, selectRoot, false);
	
		}
		// tree.root.calcFelsRecursivelyWithCheck();
		// tree.root.calcIndelRecursivelyWithCheck();
	}

	// this is the old
	/*
	 * private void sampleTopology(){ int vnum = tree.vertex.length;
	 * 
	 * if(vnum <= 3) return;
	 * 
	 * System.out.print("Topology: "); double oldLogLi = tree.getLogLike();
	 * 
	 * int vertId, rnd = Utils.generator.nextInt(vnum-3); vertId =
	 * tree.getTopVertexId(rnd); if(vertId != -1) { int lastId[] = new int[3],
	 * num = 0, newId = vertId;
	 * 
	 * for(int i = vnum-3; i < vnum; i++) { int id = tree.getTopVertexId(i);
	 * if(id == -1) lastId[num++] = i; else if(id < vertId) newId--; } rnd =
	 * lastId[newId]; } Vertex nephew = tree.vertex[rnd]; Vertex uncle =
	 * nephew.parent.brother();
	 * 
	 * // for(vertId = 0; vertId < vnum; vertId++) { //
	 * if(tree.getTopVertexId(vertId) == -1) { // vertex eligible // if(rnd-- ==
	 * 0) // break; // } // } // Vertex nephew = tree.vertex[vertId];
	 * 
	 * double bpp = nephew.swapWithUncle();
	 * 
	 * double newLogLi = tree.getLogLike();
	 * 
	 * // tree.root.calcFelsRecursivelyWithCheck();
	 * //tree.root.calcIndelRecursivelyWithCheck();
	 * 
	 * if(Math.log(Utils.generator.nextDouble()) < bpp+newLogLi-oldLogLi) { //
	 * accepted
	 * System.out.println("accepted (old: "+oldLogLi+" new: "+newLogLi+")"); }
	 * else { // refused uncle.swapBackUncle();
	 * System.out.println("rejected (old: "+oldLogLi+" new: "+newLogLi+")"); }
	 * 
	 * //tree.root.calcFelsRecursivelyWithCheck();
	 * //tree.root.calcIndelRecursivelyWithCheck(); }
	 */
	private void sampleTopology() {
		int vnum = tree.vertex.length;
	
		if (vnum <= 3)
			return;
	
		topologySampled++;
		// System.out.println("\n\n\t***\t***\t***\n\n\n");
		// System.out.print("Topology: ");
		// tree.printAllPointers();
		double oldLogLi = totalLogLike;
	
		int vertId, rnd = Utils.generator.nextInt(vnum - 3);
		vertId = tree.getTopVertexId(rnd);
		if (vertId != -1) {
			int lastId[] = new int[3], num = 0, newId = vertId;
	
			for (int i = vnum - 3; i < vnum; i++) {
				int id = tree.getTopVertexId(i);
				if (id == -1)
					lastId[num++] = i;
				else if (id < vertId)
					newId--;
			}
			rnd = lastId[newId];
		}
		Vertex nephew = tree.vertex[rnd];
		Vertex uncle = nephew.parent.brother();
		
		modelExtMan.beforeTreeChange(tree, nephew);
	
		// for(vertId = 0; vertId < vnum; vertId++) {
		// if(tree.getTopVertexId(vertId) == -1) { // vertex eligible
		// if(rnd-- == 0)
		// break;
		// }
		// }
		// Vertex nephew = tree.vertex[vertId];
	
		// String[] s = tree.root.printedMultipleAlignment();
		// System.out.println("Alignment before topology changing: ");
		// for(int i = 0; i < s.length; i++){
		// System.out.println(s[i]);
		// }
		double bpp = nephew.fastSwapWithUncle();
		// double bpp = nephew.swapWithUncle();
		// s = tree.root.printedMultipleAlignment();
		// System.out.println("Alignment after topology changing: ");
		// for(int i = 0; i < s.length; i++){
		// System.out.println(s[i]);
		// }
	
		double newLogLi = modelExtMan.getTotalLogLike(tree);
	
		// tree.root.calcFelsRecursivelyWithCheck();
		// tree.root.calcIndelRecursivelyWithCheck();
	
		if (Math.log(Utils.generator.nextDouble()) < bpp
				+ (newLogLi - oldLogLi) * tree.heat) {
			// accepted
			// System.out.println("accepted (old: "+oldLogLi+" new: "+newLogLi+")");
			topologyAccepted++;
			totalLogLike = newLogLi;
			modelExtMan.afterTreeChange(tree, uncle, true);
		} else {
			// rejected
			// System.out.println("Checking pointer integrity before changing back topology: ");
			for (int i = 0; i < tree.vertex.length; i++) {
				if (tree.vertex[i].left != null && tree.vertex[i].right != null) {
					tree.vertex[i].checkPointers();
					AlignColumn p;
					// checking pointer integrity
					for (AlignColumn c = tree.vertex[i].left.first; c != null; c = c.next) {
						p = tree.vertex[i].first;
						while (c.parent != p && p != null)
							p = p.next;
						if (p == null)
							throw new Error(
									"children does not have a parent!!!"
											+ tree.vertex[i] + " "
											+ tree.vertex[i].print());
					}
					for (AlignColumn c = tree.vertex[i].right.first; c != null; c = c.next) {
						p = tree.vertex[i].first;
						while (c.parent != p && p != null)
							p = p.next;
						if (p == null)
							throw new Error(
									"children does not have a parent!!!"
											+ tree.vertex[i] + " "
											+ tree.vertex[i].print());
					}
	
				}
			}
	
			uncle.fastSwapBackUncle();
			// System.out.println("Checking pointer integrity after changing back topology: ");
			for (int i = 0; i < tree.vertex.length; i++) {
				if (tree.vertex[i].left != null && tree.vertex[i].right != null) {
					tree.vertex[i].checkPointers();
					AlignColumn p;
					// checking pointer integrity
					for (AlignColumn c = tree.vertex[i].left.first; c != null; c = c.next) {
						p = tree.vertex[i].first;
						while (c.parent != p && p != null)
							p = p.next;
						if (p == null)
							throw new Error(
									"children does not have a parent!!!"
											+ tree.vertex[i] + " "
											+ tree.vertex[i].print());
					}
					for (AlignColumn c = tree.vertex[i].right.first; c != null; c = c.next) {
						p = tree.vertex[i].first;
						while (c.parent != p && p != null)
							p = p.next;
						if (p == null)
							throw new Error(
									"children does not have a parent!!!"
											+ tree.vertex[i] + " "
											+ tree.vertex[i].print());
					}
				}
			}
			// uncle.swapBackUncle();
			// s = tree.root.printedMultipleAlignment();
			// System.out.println("Alignment after changing back the topology: ");
			// for(int i = 0; i < s.length; i++){
			// System.out.println(s[i]);
			// }
			// System.out.println("rejected (old: "+oldLogLi+" new: "+newLogLi+")");
			modelExtMan.afterTreeChange(tree, nephew, false);
		}
	
		// tree.printAllPointers();
		// System.out.println("\n\n\t***\t***\t***\n\n\n");
		tree.root.calcFelsRecursivelyWithCheck();
		tree.root.calcIndelRecursivelyWithCheck();
	}

	private void sampleEdge() {
		edgeSampled++;
		
		// select edge
		int i = Utils.generator.nextInt(tree.vertex.length - 1);
		Vertex selectedNode = tree.vertex[i];
		double oldEdge = selectedNode.edgeLength;
		double oldLogLikelihood = totalLogLike;
		
		modelExtMan.beforeEdgeLenChange(tree, selectedNode);

		// perform change
		while ((selectedNode.edgeLength = oldEdge
				+ Utils.generator.nextDouble() * Utils.EDGE_SPAN
				- (Utils.EDGE_SPAN / 2.0)) < 0.01)
			;
		selectedNode.edgeChangeUpdate();
		// Vertex actual = tree.vertex[i];
		// while(actual != null){
		// actual.calcFelsen();
		// actual.calcOrphan();
		// actual.calcIndelLogLike();
		// actual = actual.parent;
		// }
		selectedNode.calcAllUp();
		double newLogLikelihood = modelExtMan.getTotalLogLike(tree);
		if (Utils.generator.nextDouble() < (Math.exp((newLogLikelihood
				- oldLogLikelihood - selectedNode.edgeLength + oldEdge)
				* tree.heat) * (Math.min(oldEdge - 0.01, Utils.EDGE_SPAN / 2.0) + Utils.EDGE_SPAN / 2.0))
				/ (Math.min(selectedNode.edgeLength - 0.01,
						Utils.EDGE_SPAN / 2.0) + Utils.EDGE_SPAN / 2.0)) {
			// acceptance, do nothing
			// System.out.println("accepted (old: "+oldLogLikelihood+" new: "+newLogLikelihood+")");
			edgeAccepted++;
			totalLogLike = newLogLikelihood;
			modelExtMan.afterEdgeLenChange(tree, selectedNode, true);
		} else {
			// reject, restore
			// System.out.print("Rejected! i: "+i+"\tOld likelihood: "+oldLogLikelihood+"\tNew likelihood: "+newLogLikelihood);
			selectedNode.edgeLength = oldEdge;
			selectedNode.edgeChangeUpdate();
			// actual = tree.vertex[i];
			// while(actual != null){
			// actual.calcFelsen();
			// actual.calcOrphan();
			// actual.calcIndelLogLike();
			// actual = actual.parent;
			// }
			selectedNode.calcAllUp();
			// System.out.println("rejected (old: "+oldLogLikelihood+" new: "+newLogLikelihood+")");
			modelExtMan.afterEdgeLenChange(tree, selectedNode, false);

		}
	}

	private void sampleIndelParameter() {
		indelSampled++;
		
		// select indel param
		int ind = Utils.generator.nextInt(3);
		boolean accepted = false;
		
		modelExtMan.beforeIndelParamChange(tree, tree.hmm2, ind);
		
		// perform change, then accept/reject
		switch (ind) {
		case 0:
			// System.out.print("Indel param R: ");
			double oldR = tree.hmm2.params[0];
			double oldLogLikelihood = totalLogLike;
			while ((tree.hmm2.params[0] = oldR + Utils.generator.nextDouble()
					* Utils.R_SPAN - Utils.R_SPAN / 2.0) <= 0.0
					|| tree.hmm2.params[0] >= 1.0)
				;
			for (int i = 0; i < tree.vertex.length; i++) {
				tree.vertex[i].updateHmmMatrices();
			}
			tree.root.calcIndelLikeRecursively();
			double newLogLikelihood = modelExtMan.getTotalLogLike(tree);
			if (Utils.generator.nextDouble() < Math
					.exp((newLogLikelihood - oldLogLikelihood) * tree.heat)
					* (Math.min(1.0 - oldR, Utils.R_SPAN / 2.0) + Math.min(
							oldR, Utils.R_SPAN / 2.0))
							/ (Math.min(1.0 - tree.hmm2.params[0], Utils.R_SPAN / 2.0) + Math
									.min(tree.hmm2.params[0], Utils.R_SPAN / 2.0))) {
				// accept, do nothing
				// System.out.println("accepted (old: "+oldLogLikelihood+" new: "+newLogLikelihood+")");
				indelAccepted++;
				accepted = true;
				totalLogLike = newLogLikelihood;
			} else {
				// restore
				tree.hmm2.params[0] = oldR;
				for (int i = 0; i < tree.vertex.length; i++) {
					tree.vertex[i].updateHmmMatrices();
				}
				tree.root.calcIndelLikeRecursively();
				// System.out.println("rejected (old: "+oldLogLikelihood+" new: "+newLogLikelihood+")");
			}

			break;
		case 1:
			// ///////////////////////////////////////////////
			// System.out.print("Indel param Lambda: ");
			double oldLambda = tree.hmm2.params[1];
			oldLogLikelihood = totalLogLike;
			while ((tree.hmm2.params[1] = oldLambda
					+ Utils.generator.nextDouble() * Utils.LAMBDA_SPAN
					- Utils.LAMBDA_SPAN / 2.0) <= 0.0
					|| tree.hmm2.params[1] >= tree.hmm2.params[2])
				;
			for (int i = 0; i < tree.vertex.length; i++) {
				tree.vertex[i].updateHmmMatrices();
			}
			tree.root.calcIndelLikeRecursively();
			newLogLikelihood = modelExtMan.getTotalLogLike(tree);
			if (Utils.generator.nextDouble() < Math.exp((newLogLikelihood
					- oldLogLikelihood - tree.hmm2.params[1] + oldLambda)
					* tree.heat)
					* (Math.min(Utils.LAMBDA_SPAN / 2.0, tree.hmm2.params[2]
							- oldLambda) + Math.min(oldLambda,
									Utils.LAMBDA_SPAN / 2.0))
									/ (Math.min(Utils.LAMBDA_SPAN / 2.0, tree.hmm2.params[2]
											- tree.hmm2.params[1]) + Math.min(
													tree.hmm2.params[1], Utils.LAMBDA_SPAN / 2.0))) {
				// accept, do nothing
				// System.out.println("accepted (old: "+oldLogLikelihood+" new: "+newLogLikelihood+" oldLambda: "+oldLambda+" newLambda: "+tree.hmm2.params[1]+")");
				indelAccepted++;
				accepted = true;
				totalLogLike = newLogLikelihood;
			} else {
				// restore
				tree.hmm2.params[1] = oldLambda;
				for (int i = 0; i < tree.vertex.length; i++) {
					tree.vertex[i].updateHmmMatrices();
				}
				tree.root.calcIndelLikeRecursively();
				// System.out.println("rejected (old: "+oldLogLikelihood+" new: "+newLogLikelihood+" oldLambda: "+oldLambda+" newLambda: "+tree.hmm2.params[1]+")");
			}
			break;
		case 2:
			// ///////////////////////////////////////////////////////
			// System.out.print("Indel param Mu: ");
			double oldMu = tree.hmm2.params[2];
			oldLogLikelihood = totalLogLike;
			while ((tree.hmm2.params[2] = oldMu + Utils.generator.nextDouble()
					* Utils.MU_SPAN - Utils.MU_SPAN / 2.0) <= tree.hmm2.params[1])
				;
			for (int i = 0; i < tree.vertex.length; i++) {
				tree.vertex[i].updateHmmMatrices();
			}
			tree.root.calcIndelLikeRecursively();
			newLogLikelihood = modelExtMan.getTotalLogLike(tree);
			if (Utils.generator.nextDouble() < Math.exp((newLogLikelihood
					- oldLogLikelihood - tree.hmm2.params[2] + oldMu)
					* tree.heat)
					* (Utils.MU_SPAN / 2.0 + Math.min(oldMu
							- tree.hmm2.params[1], Utils.MU_SPAN / 2.0))
							/ (Utils.MU_SPAN / 2.0 + Math.min(tree.hmm2.params[2]
									- tree.hmm2.params[1], Utils.MU_SPAN / 2.0))) {
				// accept, do nothing
				// System.out.println("accepted (old: "+oldLogLikelihood+" new: "+newLogLikelihood+")");
				indelAccepted++;
				accepted = true;
				totalLogLike = newLogLikelihood;
			} else {
				// restore
				tree.hmm2.params[2] = oldMu;
				for (int i = 0; i < tree.vertex.length; i++) {
					tree.vertex[i].updateHmmMatrices();
				}
				tree.root.calcIndelLikeRecursively();
				// System.out.println("rejected (old: "+oldLogLikelihood+" new: "+newLogLikelihood+")");
			}
			break;
		}
		
		modelExtMan.afterIndelParamChange(tree, tree.hmm2, ind, accepted);
	}

	private void sampleSubstParameter() {
		substSampled++;
		if (tree.substitutionModel.params.length == 0)
			return;
		
		modelExtMan.beforeSubstParamChange(tree, tree.substitutionModel, -1);
		
		double mh = tree.substitutionModel.sampleParameter();
		double oldlikelihood = totalLogLike;
		for (int i = 0; i < tree.vertex.length; i++) {
			tree.vertex[i].updateTransitionMatrix();
		}
		tree.root.calcFelsRecursively();
		double newlikelihood = modelExtMan.getTotalLogLike(tree);
		if (Utils.generator.nextDouble() < Math.exp(mh
				+ (Math.log(tree.substitutionModel.getPrior())
						+ newlikelihood - oldlikelihood))
						* tree.heat) {
			// System.out.println("Substitution parameter: accepted (old: "+oldlikelihood+" new: "+newlikelihood+")");
			substAccepted++;
			totalLogLike = newlikelihood;
			modelExtMan.afterSubstParamChange(tree, tree.substitutionModel, -1, true);
		} else {
			tree.substitutionModel.restoreParameter();
			for (int i = 0; i < tree.vertex.length; i++) {
				tree.vertex[i].updateTransitionMatrix();
			}
			tree.root.calcFelsRecursively();
			// System.out.println("Substitution parameter: rejected (old: "+oldlikelihood+" new: "+newlikelihood+")");
			modelExtMan.afterSubstParamChange(tree, tree.substitutionModel, -1, false);
		}
	}

	private void sampleModelExtParam() {
		modextSampled++;
		double logLikeChange = modelExtMan.proposeParamChange(tree);
		totalLogLike += logLikeChange;
		// check acceptance
		if(logLikeChange != 0)
			modextAccepted++;
	}

	/**
	 * Returns a string representation describing the acceptance ratios of the current MCMC run.
	 * @return a string describing the acceptance ratios.
	 */
	public String getInfoString() {
		return String.format("Acceptances: [Alignment: %f, Edge: %f, Topology: %f, Indel: %f, Substitution: %f]",
				(alignmentSampled == 0 ? 0 : (double) alignmentAccepted
						/ (double) alignmentSampled),
						(edgeSampled == 0 ? 0 : (double) edgeAccepted
								/ (double) edgeSampled),
								(topologySampled == 0 ? 0 : (double) topologyAccepted
										/ (double) topologySampled),
										(indelSampled == 0 ? 0 : (double) indelAccepted
												/ (double) indelSampled),
												(substSampled == 0 ? 0 : (double) substAccepted
														/ (double) substSampled));
	}

	/**
	 * Returns a {@link State} object that describes the current state of the
	 * MCMC. This can then be passed on to other classes such as postprocessing
	 * plugins.
	 */
	public State getState() {
		return tree.getState();
	}

	private boolean isColdChain() {
		return tree.heat == 1.0d;
	}

	private State MPIStateReceieve(int peer) {
		// Creates a new, uninitialized state and initializes the variables.
		State state = new State(tree.vertex.length);

		// We already know the names
		for (int i = 0; i < state.nl; i++) {
			state.name[i] = tree.vertex[i].name;
		}

		int nn = state.nn;
		int tag = 0;

		// left
		MPI.COMM_WORLD.Recv(state.left, 0, nn, MPI.INT, peer, tag++);
		// right
		MPI.COMM_WORLD.Recv(state.right, 0, nn, MPI.INT, peer, tag++);
		// parent
		MPI.COMM_WORLD.Recv(state.parent, 0, nn, MPI.INT, peer, tag++);
		// edgeLen
		MPI.COMM_WORLD.Recv(state.edgeLen, 0, nn, MPI.DOUBLE, peer, tag++);

		// sequences
		int[] seqLengths = new int[nn];
		MPI.COMM_WORLD.Recv(seqLengths, 0, nn, MPI.INT, peer, tag++);

		for (int i = 0; i < nn; i++) {
			char[] c = new char[seqLengths[i]];
			MPI.COMM_WORLD.Recv(c, 0, seqLengths[i], MPI.CHAR, peer, tag++);
			state.seq[i] = new String(c);
		}

		// align
		Object[] recvObj = new Object[1];
		MPI.COMM_WORLD.Recv(recvObj, 0, 1, MPI.OBJECT, peer, tag++);
		state.align = (int[][]) recvObj[0];

		// felsen
		MPI.COMM_WORLD.Recv(recvObj, 0, 1, MPI.OBJECT, peer, tag++);
		state.felsen = (double[][][]) recvObj[0];

		// indelParams
		final int noOfIndelParameter = 3;
		state.indelParams = new double[noOfIndelParameter];
		MPI.COMM_WORLD.Recv(state.indelParams, 0, noOfIndelParameter,
				MPI.DOUBLE, peer, tag++);

		// substParams
		int l = tree.substitutionModel.params.length;
		state.substParams = new double[l];
		MPI.COMM_WORLD.Recv(state.substParams, 0, l, MPI.DOUBLE, peer, tag++);

		// log-likelihood
		double[] d = new double[1];
		MPI.COMM_WORLD.Recv(d, 0, 1, MPI.DOUBLE, peer, tag++);
		state.logLike = d[0];

		// root
		int[] root = new int[1];
		MPI.COMM_WORLD.Recv(root, 0, 1, MPI.INT, peer, tag++);
		state.root = root[0];

		return state;
	}

	private void MPIStateSend(State state) {

		String[] seq = state.seq;
		int[][] align = state.align;
		double[][][] felsen = state.felsen;
		int nn = state.nn;
		int tag = 0;

		// left
		MPI.COMM_WORLD.Send(state.left, 0, nn, MPI.INT, 0, tag++);
		// right
		MPI.COMM_WORLD.Send(state.right, 0, nn, MPI.INT, 0, tag++);
		// parent
		MPI.COMM_WORLD.Send(state.parent, 0, nn, MPI.INT, 0, tag++);
		// edgeLen
		MPI.COMM_WORLD.Send(state.edgeLen, 0, nn, MPI.DOUBLE, 0, tag++);

		// TODO: START OF OPTIMIZATION.

		// sequences
		int[] seqLength = new int[nn];
		char[][] seqChars = new char[nn][];
		for (int i = 0; i < nn; i++) {
			seqLength[i] = seq[i].length();
			seqChars[i] = seq[i].toCharArray();
		}
		MPI.COMM_WORLD.Send(seqLength, 0, nn, MPI.INT, 0, tag++);
		for (int i = 0; i < nn; i++) {
			MPI.COMM_WORLD.Send(seqChars[i], 0, seqLength[i], MPI.CHAR, 0, tag++);
		}

		// align
		Object[] alignObj = new Object[1];
		alignObj[0] = align;
		MPI.COMM_WORLD.Send(alignObj, 0, 1, MPI.OBJECT, 0, tag++);
		/*
		 * int[] alignLength = new int[align.length]; for (int i = 0; i <
		 * seq.length; i++) { alignLength[i] = align[i].length; }
		 * MPI.COMM_WORLD.Send(alignLength, 0, nn, MPI.INT, 0, tag++); for (int
		 * i = 0; i < align.length; i++) { MPI.COMM_WORLD.Send(align[i], 0,
		 * alignLength[i], MPI.INT, 0, tag++); }
		 */

		// felsen
		Object[] felsenObj = new Object[] { felsen };
		MPI.COMM_WORLD.Send(felsenObj, 0, 1, MPI.OBJECT, 0, tag++);

		// indelParams
		MPI.COMM_WORLD.Send(state.indelParams, 0, 3, MPI.DOUBLE, 0, tag++);

		// substParams
		MPI.COMM_WORLD.Send(state.substParams, 0, state.substParams.length,
				MPI.DOUBLE, 0, tag++);

		// loglikelihood
		MPI.COMM_WORLD.Send(new double[] { state.logLike }, 0, 1, MPI.DOUBLE,
				0, tag++);

		// root
		MPI.COMM_WORLD.Send(new int[] { state.root }, 0, 1, MPI.INT, 0, tag++);

		// TODO: END OF OPTIMIZATION.

	}

	private void report(int no, int total) {

		int coldChainLocation = -1;

		if (isParallel) {
			// Get rank of cold chain.
			int[] ranks = new int[] { (isColdChain() ? rank : 0) };
			int[] coldChainLoc = new int[1];
			MPI.COMM_WORLD.Reduce(ranks, 0, coldChainLoc, 0, 1, MPI.INT, MPI.SUM, 0);
			coldChainLocation = coldChainLoc[0];

			// TODO: Remove - for debugging purposes
			if (MPIUtils.isMaster(rank)) {
				MPIUtils.println(rank, "Cold chain is at: " + coldChainLocation);
			}

			if (isColdChain() && MPIUtils.isMaster(rank)) {
				// Sample normally.
				postprocMan.newSample(getState(), no, total);
			} else if (isColdChain() && !MPIUtils.isMaster(rank)) {
				// Send state.
				State state = getState();
				MPIStateSend(state);
			} else if (!isColdChain() && MPIUtils.isMaster(rank)) {
				// Receive state.
				State state = MPIStateReceieve(coldChainLocation);
				postprocMan.newSample(state, no, total);
			}

		} else {
			postprocMan.newSample(getState(), no, total);
		}

		// Log the accept ratios/params to the (.log) file. TODO: move to a plugin.
		try {
			if ((isParallel && MPIUtils.isMaster(rank)) || !isParallel) {
				postprocMan.logFile.write(getInfoString() + "\n");
				postprocMan.logFile.write("Report\tLogLikelihood\t"
						+ (modelExtMan.getTotalLogLike(tree))
						+ "\tR\t" + tree.hmm2.params[0] + "\tLamda\t"
						+ tree.hmm2.params[1] + "\tMu\t" + tree.hmm2.params[2]
								+ "\t" + tree.substitutionModel.print() + "\n");
				if (isParallel) {
					postprocMan.logFile.write("Cold chain location: " + coldChainLocation + "\n");
				}

			}
		} catch (IOException e) {
			if (postprocMan.mainManager.frame != null) {
				new ErrorMessage(null, e.getLocalizedMessage(), true);
			} else {
				e.printStackTrace(System.out);
			}
		}

		// alignmentSampled = 0;
		// alignmentAccepted = 0;
		// edgeSampled = 0;
		// edgeAccepted = 0;
		// topologySampled = 0;
		// topologyAccepted = 0;
		// indelSampled = 0;
		// indelAccepted = 0;
		// substSampled = 0;
		// substAccepted = 0;

	}



	/**
	 * This function is only for testing and debugging purposes.
	 * 
	 * @param args
	 *            Actually, we do not use these parameters, as this function is
	 *            for testing and debugging purposes. All necessary input data
	 *            is directly written into the function.
	 * 
	 */
	// public static void main(String[] args) {
	// try {
	// Tree tree = new Tree(new String[] { "kkkkkkwwwwwwwwlidwwwwwkkk",
	// "kkkwwwwwwwlidwwwwwkkk", "kkkwwwwwwwlidwwwwwkkk",
	// "kkkwwwwwwwlidwwwwwkkk", "kkkwwwwwlidwwwwwkkkddkldkl",
	// "kkkwwwwwlidwwwwwkkkeqiqii", "kkkwwwwwlidwwwwwkkkddkidkil",
	// "kkkwwwwwlidwwwwwkkkeqiq", "kkkwwwwwlidwwwwwkkkddkldkll",
	// "kkkwwwwwlidwwwwwkkkddkldkil" }, new String[] { "A", "B",
	// "C", "D", "E", "F", "G", "H", "I", "J" }, new Dayhoff(), new Blosum62(),
	// "");
	// for (int i = 0; i < tree.vertex.length; i++) {
	// // tree.vertex[i].edgeLength = 0.1;
	// tree.vertex[i].updateTransitionMatrix();
	// }
	// tree.root.calcFelsRecursively();
	// System.out.println(tree.printedTree());
	// // Mcmc mcmc = new Mcmc(tree, new MCMCPars(0, 10000, 10, 1L), new
	// // PostprocessManager(null));
	// // mcmc.doMCMC();
	// } catch (StoppedException e) {
	// // stopped during tree construction
	// } catch (IOException e) {
	// }
	// }

}<|MERGE_RESOLUTION|>--- conflicted
+++ resolved
@@ -468,11 +468,7 @@
 			edge = new SimpleStats("Edge len");
 			ind = new SimpleStats("Indel param");
 			sub = new SimpleStats("Subst param");
-<<<<<<< HEAD
-			modext = new SimpleStats("Extension");  // CHRIS: initialize modext
-=======
 			modext = new SimpleStats("Model ext param");
->>>>>>> b663fdeb
 		}
 	}
 
