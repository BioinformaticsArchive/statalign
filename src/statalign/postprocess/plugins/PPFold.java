package statalign.postprocess.plugins;

import java.awt.BorderLayout;
import java.io.BufferedReader;
import java.io.BufferedWriter;
import java.io.File;
import java.io.FileInputStream;
import java.io.FileReader;
import java.io.FileWriter;
import java.io.IOException;
import java.io.InputStreamReader;
import java.text.DecimalFormat;
import java.util.ArrayList;
import java.util.Arrays;
import java.util.Comparator;
import java.util.Iterator;
import java.util.List;
import java.util.LinkedList;
import java.util.concurrent.ExecutorService;
import java.util.concurrent.Executors;

import javax.swing.Icon;
import javax.swing.ImageIcon;
import javax.swing.JPanel;
import javax.swing.JScrollPane;

import com.ppfold.algo.AsynchronousJobExecutor;
import com.ppfold.algo.AsynchronousJobExecutorThreadPool;
import com.ppfold.algo.ExportTools;
import com.ppfold.algo.FoldingProject;
import com.ppfold.algo.MatrixTools;
import com.ppfold.algo.NeighbourJoining;
import com.ppfold.algo.NullProgress;
import com.ppfold.algo.Parameters;
import com.ppfold.algo.Progress;
import com.ppfold.algo.ResultBundle;
import com.ppfold.algo.Tree;
import com.ppfold.algo.extradata.ExtraData;
import com.ppfold.main.Alignment;
import com.ppfold.main.AlignmentReader;
import com.ppfold.main.DataInfo;
import com.ppfold.main.NewickReader;
import com.ppfold.main.PPfoldMain;

import statalign.base.InputData;
import statalign.base.Mcmc;
import statalign.base.State;
import statalign.base.Utils;
import statalign.postprocess.Postprocess;
import statalign.postprocess.gui.AlignmentGUI;
<<<<<<< HEAD
import statalign.postprocess.gui.TestGUI;
import statalign.postprocess.plugins.benchmarks.Benchmarks;
=======
import statalign.postprocess.gui.PPFoldGUI;
>>>>>>> 16fca6e9
import statalign.postprocess.utils.Mapping;
import statalign.postprocess.utils.RNAFoldingTools;

public class PPFold extends statalign.postprocess.Postprocess {
	
	public static void main(String [] args)
	{
		int [] pairedSites = RNAFoldingTools.getPosteriorDecodingConsensusStructure(RNAFoldingTools.loadMatrix(new File("bp_log.matrix")));
		System.out.println(RNAFoldingTools.getDotBracketStringFromPairedSites(pairedSites));
	}
	
	// variables from ppfoldmain

	static private Progress progress = NullProgress.INSTANCE;; // Progressbar;
																// either
																// NullActivity
																// (if no GUI),
																// or the
																// PPfoldProgressBar
																// (if GUI)

	// end of variables from ppfoldmain

	public String title;
	//public int frequency = 5;
	JPanel pan = new JPanel(new BorderLayout());
	PPFoldGUI gui;
	// private boolean sampling = true;

	CurrentAlignment curAlig;

	ColumnNetwork network;
	Column firstVector, lastVector;
	int sizeOfAlignments;

	int[] firstDescriptor;
	static String t[][];
	String[] sequences;
	String[] viterbialignment;
	int d;

	int seqNo = 0;
	static String refSeqName = "";
	String refSeq;
	String refSeqGapped;

	float[][] summedArray;
	float[] summedSingleBaseProb;
	float[][] probMatrix;
	
	int noSambles;
	double [][] weightedBasePairProb;
	double beta = 10;
	double weightedSum = 0;
	double firstLikelihood = 0;

	public PPFold() {
		screenable = true;
		outputable = true;
		postprocessable = true;
		postprocessWrite = true;
	}

	@Override
	public String getTabName() {
		return "PPFold";
	}

	@Override
	public Icon getIcon() {
		return new ImageIcon(ClassLoader.getSystemResource("icons/MPD.gif"));
	}

	@Override
	public JPanel getJPanel() {
		return pan;
	}

	@Override
	public String getTip() {
		return "Base-pairing matrix of the current consensus structure given by PPFold";
	}

	@Override
	public void setSampling(boolean enabled) {
		sampling = enabled;
	}

	@Override
	public String[] getDependences() {
		return new String[] { "statalign.postprocess.plugins.CurrentAlignment" };
	}

	@Override
	public void refToDependences(Postprocess[] plugins) {
		curAlig = (CurrentAlignment) plugins[0];
	}

	static Comparator<String[]> compStringArr = new Comparator<String[]>() {
		public int compare(String[] a1, String[] a2) {
			return a1[0].compareTo(a2[0]);
		}
	};

	@Override
	public void beforeFirstSample(InputData input) {
		int maxLength = 0;
		// refSeq = input.seqs.sequences.get(0);
		refSeq = input.seqs.sequences.get(0).replaceAll("-", "");
		refSeqName = input.seqs.seqNames.get(0);
		refSeqGapped = input.seqs.sequences.get(0);
		maxLength = refSeq.length();
		for (int i = 0; i < input.seqs.sequences.size(); i++) {
			String seq = input.seqs.sequences.get(i).replaceAll("-", "");
			if (seq.length() > maxLength) {
				maxLength = seq.length();
				refSeq = seq;
				refSeqName = input.seqs.seqNames.get(i);
				refSeqGapped = input.seqs.sequences.get(i);
				seqNo = i;
			}
		}

		// System.out.println("using seq no. " + seqNo);

		d = refSeq.length();
		
		
		if(show) {
			pan.removeAll();
			title = input.title;
			JScrollPane scroll = new JScrollPane();
			scroll.getViewport().add(gui = new PPFoldGUI(title, scroll));
			
			if(gui.getPreferredSize().getHeight() > gui.getHeight()) {
				scroll.createVerticalScrollBar();
			}
			
			if(gui.getPreferredSize().getWidth() > gui.getWidth()) {
				scroll.createHorizontalScrollBar();
			}
			
			pan.add(scroll, BorderLayout.CENTER);
			pan.getParent().validate();
			
		}
		
		gui.changeDimension(d);
		sizeOfAlignments = (mcmc.tree.vertex.length + 1) / 2;
		noSambles = 0;

		t = new String[sizeOfAlignments][];
		sequences = null;
		viterbialignment = new String[sizeOfAlignments];

		network = new ColumnNetwork();

		firstDescriptor = new int[sizeOfAlignments];
		Arrays.fill(firstDescriptor, -1);
		firstVector = network.add(firstDescriptor);
		lastVector = null;

		viterbialignment = new String[sizeOfAlignments];
	}
	
	public static void saveToFile(String [] fastaAlignment, File outFile)
	{
		List<String> lines = new ArrayList<String>();
		for (int i = 0; i < fastaAlignment.length; i++) {			
			lines.add(fastaAlignment[i]);
		}
		
		try
		{
			BufferedWriter buffer = new BufferedWriter(new FileWriter("mpd.fas"));
			for (int i = 0; i < fastaAlignment.length; i++) {
				buffer.write(fastaAlignment[i]+"\n");
			}
			buffer.close();
		}
		catch(IOException ex)
		{
			ex.printStackTrace();
		}

		
		try {
			
			Alignment align = AlignmentReader.readAlignmentFromStringList(lines);

			BufferedReader paramFileReader = null;
			Parameters param;
			File file = new File("res/matrices.in");
			paramFileReader = new BufferedReader(new InputStreamReader(
					new FileInputStream(file)));

			param = Parameters.readParam(paramFileReader);
			

			
			List<String> sequences = align.getSequences();
			List<String> seqNames = align.getNames();
			String refSeq = sequences.get(0).replaceAll("-", "");
			String refSeqName = seqNames.get(0);
			String refSeqGapped = sequences.get(0);
			int maxLength = refSeq.length();
			for (int i = 0; i < sequences.size(); i++) {
				String seq = sequences.get(i).replaceAll("-", "");
				if (seq.length() > maxLength) {
					maxLength = seq.length();
					refSeq = seq;
					refSeqName = seqNames.get(i);
					refSeqGapped = sequences.get(i);
				}
			}
			

			List<ExtraData> extradata = new ArrayList<ExtraData>();
			float [][] basePairProb = PPfoldMain.fold(progress, align.getSequences(), align.getNames(), null, param, extradata);			
			int [] pairedSites = RNAFoldingTools.getPosteriorDecodingConsensusStructure(basePairProb);
			int [] projectedPairedSites = Benchmarks.projectPairedSites(refSeqGapped, pairedSites);
			//RNAFoldingTools.g
			
			try
			{
				BufferedWriter buffer = new BufferedWriter(new FileWriter(outFile));
				buffer.write(refSeqGapped+"\n");
				buffer.write(RNAFoldingTools.getDotBracketStringFromPairedSites(projectedPairedSites)+"\n");
				buffer.close();
			}
			catch(IOException ex)
			{
				ex.printStackTrace();
			}
			
		} catch (Exception e) {
			// TODO Auto-generated catch block
			e.printStackTrace();
		}
	}

	@Override
	public void newSample(State state, int no, int total) {
		
		
		for (int i = 0; i < t.length; i++) {
			t[i] = curAlig.leafAlignment[i].split("\t");
		}
		Arrays.sort(t, compStringArr);

		int[] previousDescriptor = firstDescriptor;

		int i, j, len = t[0][1].length();
		for (j = 0; j < len; j++) {
			int[] nextDescriptor = new int[sizeOfAlignments];
			boolean allGap = true;
			for (int k = 0; k < sizeOfAlignments; k++) {
				if (t[k][1].charAt(j) == '-')
					nextDescriptor[k] = ColumnKey
							.colNext(previousDescriptor[k]);
				else {
					nextDescriptor[k] = ColumnKey
							.colNext(previousDescriptor[k]) + 1;
					allGap = false;
				}
			}
			if (!allGap)
				network.add(nextDescriptor);// [j]);

			previousDescriptor = nextDescriptor;
		}// j (length of alignments)

		if (no == 0) { // add last vector once only
			int[] lastDescriptor = new int[sizeOfAlignments];
			for (j = 0; j < sizeOfAlignments; j++) {
				lastDescriptor[j] = ColumnKey.colNext(previousDescriptor[j]) + 1;
			}
			lastVector = network.add(lastDescriptor);
		}
		if (no == 0 || 1 < 2) {
			network.updateViterbi(no + 1);
			// System.out.println("sequences first: "+sequences);

			if (sequences == null) {
				sequences = new String[sizeOfAlignments];
				for (i = 0; i < sizeOfAlignments; i++) {
					sequences[i] = "";
					for (j = 0; j < len; j++) {
						if (t[i][1].charAt(j) != '-') {
							sequences[i] += t[i][1].charAt(j);
						}
					}
				}
			}
			for (i = 0; i < sizeOfAlignments; i++)
				viterbialignment[i] = "";
			Column actualVector = lastVector.viterbi;
			ArrayList<Integer> posteriorList = new ArrayList<Integer>();
			while (!actualVector.equals(firstVector)) {
				int[] desc = actualVector.key.desc;
				posteriorList.add(new Integer(actualVector.count));
				for (i = 0; i < desc.length; i++) {
					if ((desc[i] & 1) == 0) {
						viterbialignment[i] = "-" + viterbialignment[i];
					} else {
						viterbialignment[i] = sequences[i].charAt(desc[i] >> 1)
								+ viterbialignment[i];
					}
				}
				actualVector = actualVector.viterbi;

			}

			if (no == 0) {
				summedArray = new float[d][d];
				weightedBasePairProb = new double[d][d];
				for (i = 0; i < d; ++i) {
					for (j = 0; j < d; ++j) {
						summedArray[i][j] = 0;
					}
				}
				summedSingleBaseProb = new float[d];
			}

			try {
				List<String> lines = new ArrayList<String>();
				for (i = 0; i < sequences.length; ++i) {
					System.out.println(">" + t[i][0]);
					lines.add(">" + t[i][0].trim());
					System.out.println(t[i][1]);
					lines.add(t[i][1]);
				}

				Alignment align = AlignmentReader
						.readAlignmentFromStringList(lines);

				// Tree tree = null;

				Tree tree = getPPfoldTree(mcmc);

				BufferedReader paramFileReader = null;
				Parameters param;
				File file = new File("res/matrices.in");
				paramFileReader = new BufferedReader(new InputStreamReader(
						new FileInputStream(file)));

				param = Parameters.readParam(paramFileReader);

				List<ExtraData> extradata = new ArrayList<ExtraData>();
				float[][] basePairProb = PPfoldMain.fold(progress, align.getSequences(),
						align.getNames(), tree, param, extradata);
				float[] singleBaseProb = new float[basePairProb.length];
				for (int x = 0; x < basePairProb.length; x++) {
					singleBaseProb[x] = 1;
					for (int y = 0; y < basePairProb[0].length; y++) {
						singleBaseProb[x] -= basePairProb[x][y];
					}
				}

				ArrayList<String> sequences = new ArrayList<String>();
				for (int k = 0; k < t.length; k++) {
					sequences.add(t[k][1]);
					// System.out.println(k+"\t"+t[k][1]);
				}

				// System.out.println(t[seqNo][1]);
				// System.out.println(refSeq);
				// String mapSeq =
				// RNAFoldingTools.getReferenceSequence(sequences,
				// refSeq.length());
				// System.out.println("REFSEQ: " + mapSeq);
				// float[][] projectFun = Mapping.projectMatrix(mapSeq, fun,
				// '-');
				float[][] projectFun = Mapping.projectMatrix(
						PPFold.getSequenceByName(t, refSeqName), basePairProb, '-');
				// float [] projectSingleBaseProb = Mapping.projectArray(mapSeq,
				// singleBaseProb, '-');
				float[] projectSingleBaseProb = Mapping.projectarray(
						PPFold.getSequenceByName(t, refSeqName),
						singleBaseProb, '-');
				
				// normalise projected matrix
				for(int x = 0 ; x < projectFun.length ; x++)
				{
					double rowMatrSum = 0;
					for(int y = 0 ; y < projectFun[0].length ; y++)
					{
						rowMatrSum += projectFun[x][y];
					}
					
					double factor = rowMatrSum + projectSingleBaseProb[x];
					System.out.println("F:"+factor);
					for(int y = 0 ; y < projectFun[0].length ; y++)
					{
						projectFun[x][y] = (float)(projectFun[x][y] / factor);
						projectSingleBaseProb[x] /= factor;
					}
				}
				
				double alignmentLogLikelihood = mcmc.mcmcStep.newLogLike;
				if(noSambles == 0)
				{
					firstLikelihood = mcmc.mcmcStep.newLogLike;
					weightedSum  = 0;
				}
				try
				{
					BufferedWriter buffer = new BufferedWriter(new FileWriter("likelihoods.txt", true));
					buffer.write(noSambles+"\t"+(alignmentLogLikelihood - firstLikelihood)+"\n");
					buffer.close();
					
					//System.out.println(noSambles+"\t"+mcmc.mcmcStep.newLogLike);
				}
				catch(IOException ex)
				{
					ex.printStackTrace();
				}
				
				RNAFoldingTools rnaTools = new RNAFoldingTools();
				boolean append = true;
				if(noSambles == 0)
				{
					append = false;
				}
				PPFold.appendFolds(new File("TestRNAData.folds"), noSambles+"", PPFold.getSequenceByName(t, refSeqName),rnaTools.getPosteriorDecodingConsensusStructureMultiThreaded(basePairProb), rnaTools.getPosteriorDecodingConsensusStructureMultiThreaded(projectFun), append);

				/*
				System.out.println("D=" + d);
				System.out.println(summedArray.length);
				System.out.println(projectFun.length);*/
				probMatrix = new float[d][d];

				double weight = Math.pow(firstLikelihood / alignmentLogLikelihood, beta);

				for (i = 0; i < d; ++i) {
					summedSingleBaseProb[i] += projectSingleBaseProb[i];
					for (j = 0; j < d; ++j) {
						summedArray[i][j] += projectFun[i][j];

						probMatrix[i][j] = summedArray[i][j]/(float)(noSambles+1);
						gui.setMatrix(probMatrix);
						gui.repaint();

						weightedBasePairProb[i][j] += projectFun[i][j]*weight;

					}
				}

				
				weightedSum += weight;
				try
				{
					BufferedWriter buffer = new BufferedWriter(new FileWriter("weights.txt", true));
					buffer.write(noSambles+"\t"+weightedSum+"\t"+weight+"\n");
					buffer.close();
					
					//System.out.println(noSambles+"\t"+mcmc.mcmcStep.newLogLike);
				}
				catch(IOException ex)
				{
					ex.printStackTrace();
				}

				noSambles += 1;
				
			
<<<<<<< HEAD
				//RNAFoldingTools rnaTools = new RNAFoldingTools();
				//String seq = this.getSequenceByName(t, this.refSeqName).replaceAll("-", "");
=======
				RNAFoldingTools rnaTools = new RNAFoldingTools();
				String seq = getSequenceByName(t, PPFold.refSeqName).replaceAll("-", "");
>>>>>>> 16fca6e9
				int[] pairedSites = rnaTools.getPosteriorDecodingConsensusStructureMultiThreaded(probMatrix);
				System.out.println(RNAFoldingTools.getDotBracketStringFromPairedSites(pairedSites));
				
				Structure.updateMatrix(probMatrix);
				
				PPfoldMain.setfoldingfinished(true);
				
				
				/*float[][] probMatrix = new float[d][d];
				for(int x = 0; x < d; x++) {
					for(int y = 0; y < d; y++) {
						probMatrix[x][y] = summedArray[x][y]/noSambles;
					}
				}*/
				//if(sampling) {
				
				gui.changeDimension(d*PPFoldGUI.OFFSET);
				gui.setMatrix(probMatrix);
				gui.repaint();
				//}

				/*
				 * for(i = 0; i<matrix.length; ++i){ for(j = 0; j<matrix.length;
				 * ++j){ System.out.print(matrix[i][j]); } System.out.println();
				 * }
				 */

			} catch (Exception e) {
				e.printStackTrace();
			}
		}
	}

	@Override
	public void afterLastSample() {
		double[][] doubleSummedArray = new double[d][d];
		double[] doubleSingleBaseProb = new double[d];
		for (int i = 0; i < d; ++i) {
			doubleSingleBaseProb[i] = summedSingleBaseProb[i]
					/ (double) noSambles;
			for (int j = 0; j < d; ++j) {
				doubleSummedArray[i][j] = (double) summedArray[i][j]
						/ (double) noSambles;
			}
			// System.out.println();
		}

		RNAFoldingTools rnaTools = new RNAFoldingTools();

		int[] pairedSites = rnaTools
				.getPosteriorDecodingConsensusStructureMultiThreaded(doubleSummedArray);
		// int[] finalmatrix =
		// rnaTools.getPosteriorDecodingConsensusStructureMultiThreaded(doubleSummedArray);
		
		RNAFoldingTools.writeMatrix(RNAFoldingTools.getDoubleMatrix(probMatrix), new File("prob.matrix"));
		
		
		RNAFoldingTools.writeMatrix(doubleSummedArray, new File("bp.matrix"));
		System.out.println("num samples" + noSambles);
		//RNAFoldingTools.writeMatrix(summedArray, new File("bp2.matrix"));
		double[] singleBaseProb = RNAFoldingTools
				.getSingleBaseProb(doubleSummedArray);
		saveResult(refSeqGapped, pairedSites, doubleSummedArray,
				singleBaseProb, new File("TestRNAData.dat.res"));
		
		//System.out.printl
		for (int i = 0; i < d; ++i) {
			for (int j = 0; j < d; ++j) {
				this.weightedBasePairProb[i][j] /= weightedSum;
			}
			// System.out.println();
		}
		RNAFoldingTools.writeMatrix(weightedBasePairProb, new File("bp_log.matrix"));
		saveResult(refSeqGapped, rnaTools.getPosteriorDecodingConsensusStructureMultiThreaded(weightedBasePairProb), weightedBasePairProb,
				 RNAFoldingTools
					.getSingleBaseProb(weightedBasePairProb), new File("TestRNAData.dat.res.weighted"));
	}

	public static String getSequenceByName(String[][] sequences, String name) {
		for (int i = 0; i < sequences.length; i++) {
			System.out.println(sequences[i]+"\t"+name);
			if (sequences[i] != null && sequences[i][0].equals(name)) {
				return sequences[i][1];
			}
		}
		return null;
	}

	public static void saveResult(String sequence, int[] pairedSites,
			double[][] basePairProb, double[] singleBaseProb, File outFile) {
		DecimalFormat df = new DecimalFormat("0.0000");
		try {
			BufferedWriter buffer = new BufferedWriter(new FileWriter(outFile));
			buffer.write(sequence + "\n");
			buffer.write(RNAFoldingTools
					.getDotBracketStringFromPairedSites(pairedSites) + "\n");
			for (int k = 0; k < pairedSites.length; k++) {
				if (pairedSites[k] == 0) {
					buffer.write(RNAFoldingTools.pad((k + 1) + "", 4)
							+ "\t"
							+ RNAFoldingTools.pad(pairedSites[k] + "", 7)
							+ RNAFoldingTools.pad("-", 6)
							+ "\t"
							+ RNAFoldingTools.pad(df.format(singleBaseProb[k])
									+ "", 6) + "\n");
				} else {
					buffer.write(RNAFoldingTools.pad((k + 1) + "", 4)
							+ "\t"
							+ RNAFoldingTools.pad(pairedSites[k] + "", 7)
							+ RNAFoldingTools.pad(
									df.format(basePairProb[k][pairedSites[k] - 1]),
									6)
							+ "\t"
							+ RNAFoldingTools.pad(df.format(singleBaseProb[k])
									+ "", 6) + "\n");
				}
			}

			buffer.close();
		} catch (IOException ex) {
			ex.printStackTrace();
		}
	}

	public static com.ppfold.algo.Tree getPPfoldTree(Mcmc mcmc) {
		try {
			return NewickReader.parse(mcmc.tree.printedTree());
		} catch (Exception ex) {
			ex.printStackTrace();
		}

		return null;
	}
	
	public static String[][] getSequences() {
		return t;
	}
	
	public static String getRefName() {
		return refSeqName;
	}
	
	public static void appendFolds(File file, String name, String alignedSequence, int [] pairedSites, int [] projectedPairedSites, boolean append)
	{
		
		try {
			BufferedWriter buffer = new BufferedWriter(new FileWriter(file, append));
			buffer.write(">"+name+"\n");
			buffer.write(alignedSequence+"\n");
			buffer.write(RNAFoldingTools.getDotBracketStringFromPairedSites(pairedSites)+"\n");
			buffer.write(alignedSequence.replaceAll("-", "")+"\n");
			buffer.write(RNAFoldingTools.getDotBracketStringFromPairedSites(projectedPairedSites)+"\n");
			buffer.close();
		} catch (IOException e) {
			// TODO Auto-generated catch block
			e.printStackTrace();
		}
	}
	
	public static ArrayList<String> loadFolds(File file, int line)
	{
		ArrayList<String> list = new ArrayList<String>();
		try
		{
			BufferedReader buffer = new BufferedReader(new FileReader(file));
			String textline = null;
			int lines = 0;
			while((textline = buffer.readLine()) != null)
			{
				if((lines - line) % 5 == 0)
				{
					list.add(textline);
				}
				
				lines++;
			}
			buffer.close();
		}
		catch(IOException ex)
		{
			ex.printStackTrace();
		}
		return list;
	}
}<|MERGE_RESOLUTION|>--- conflicted
+++ resolved
@@ -48,12 +48,8 @@
 import statalign.base.Utils;
 import statalign.postprocess.Postprocess;
 import statalign.postprocess.gui.AlignmentGUI;
-<<<<<<< HEAD
-import statalign.postprocess.gui.TestGUI;
 import statalign.postprocess.plugins.benchmarks.Benchmarks;
-=======
 import statalign.postprocess.gui.PPFoldGUI;
->>>>>>> 16fca6e9
 import statalign.postprocess.utils.Mapping;
 import statalign.postprocess.utils.RNAFoldingTools;
 
@@ -161,6 +157,7 @@
 	@Override
 	public void beforeFirstSample(InputData input) {
 		int maxLength = 0;
+		title = input.title;
 		// refSeq = input.seqs.sequences.get(0);
 		refSeq = input.seqs.sequences.get(0).replaceAll("-", "");
 		refSeqName = input.seqs.seqNames.get(0);
@@ -478,7 +475,7 @@
 				{
 					append = false;
 				}
-				PPFold.appendFolds(new File("TestRNAData.folds"), noSambles+"", PPFold.getSequenceByName(t, refSeqName),rnaTools.getPosteriorDecodingConsensusStructureMultiThreaded(basePairProb), rnaTools.getPosteriorDecodingConsensusStructureMultiThreaded(projectFun), append);
+				PPFold.appendFolds(new File(title+".folds"), noSambles+"", PPFold.getSequenceByName(t, refSeqName),rnaTools.getPosteriorDecodingConsensusStructureMultiThreaded(basePairProb), rnaTools.getPosteriorDecodingConsensusStructureMultiThreaded(projectFun), append);
 
 				/*
 				System.out.println("D=" + d);
@@ -519,14 +516,10 @@
 
 				noSambles += 1;
 				
-			
-<<<<<<< HEAD
 				//RNAFoldingTools rnaTools = new RNAFoldingTools();
 				//String seq = this.getSequenceByName(t, this.refSeqName).replaceAll("-", "");
-=======
-				RNAFoldingTools rnaTools = new RNAFoldingTools();
+				//RNAFoldingTools rnaTools = new RNAFoldingTools();
 				String seq = getSequenceByName(t, PPFold.refSeqName).replaceAll("-", "");
->>>>>>> 16fca6e9
 				int[] pairedSites = rnaTools.getPosteriorDecodingConsensusStructureMultiThreaded(probMatrix);
 				System.out.println(RNAFoldingTools.getDotBracketStringFromPairedSites(pairedSites));
 				
@@ -590,7 +583,7 @@
 		double[] singleBaseProb = RNAFoldingTools
 				.getSingleBaseProb(doubleSummedArray);
 		saveResult(refSeqGapped, pairedSites, doubleSummedArray,
-				singleBaseProb, new File("TestRNAData.dat.res"));
+				singleBaseProb, new File(title+".dat.res"));
 		
 		//System.out.printl
 		for (int i = 0; i < d; ++i) {
@@ -602,7 +595,7 @@
 		RNAFoldingTools.writeMatrix(weightedBasePairProb, new File("bp_log.matrix"));
 		saveResult(refSeqGapped, rnaTools.getPosteriorDecodingConsensusStructureMultiThreaded(weightedBasePairProb), weightedBasePairProb,
 				 RNAFoldingTools
-					.getSingleBaseProb(weightedBasePairProb), new File("TestRNAData.dat.res.weighted"));
+					.getSingleBaseProb(weightedBasePairProb), new File(title+".dat.res.weighted"));
 	}
 
 	public static String getSequenceByName(String[][] sequences, String name) {
