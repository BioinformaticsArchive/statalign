--- conflicted
+++ resolved
@@ -1,212 +1,185 @@
-package statalign.postprocess.plugins.structalign;
+package statalign.postprocess.plugins.structalign;
+
+import java.io.IOException;
+import java.util.Arrays;
+
+import javax.swing.Icon;
+import javax.swing.JPanel;
+
+import org.apache.commons.math3.geometry.euclidean.threed.Rotation;
+import org.apache.commons.math3.geometry.euclidean.threed.Vector3D;
+
+import statalign.base.InputData;
+import statalign.base.McmcStep;
+import statalign.base.State;
+import statalign.base.Utils;
+import statalign.model.ext.ModelExtension;
+import statalign.model.ext.plugins.StructAlign;
+import statalign.postprocess.Postprocess;
+
+public class StructTrace extends Postprocess {
+	
+	StructAlign structAlign;
+
+	public StructTrace() {
+		screenable = true;
+		outputable = true;
+		postprocessable = true;
+		postprocessWrite = true;
+		selected = true;
+		active = true;
+	}
+
+	@Override
+	public String getTabName() {
+		return "Structural alignment";
+	}
+
+	@Override
+	public Icon getIcon() {
+		return null;
+	}
+
+	@Override
+	public JPanel getJPanel() {
+		return null;
+	}
+
+	@Override
+	public String getTip() {
+		return "Structural protein alignment";
+	}
+	
+	@Override
+	public String getFileExtension() {
+		return "struct";
+	}
+
+	@Override
+	public void setSampling(boolean enabled) {
+	}
+	
+	
+	@Override
+	public void beforeFirstSample(InputData inputData) {
+		for(ModelExtension modExt : getModExtPlugins()) {
+			if(modExt instanceof StructAlign) {
+				structAlign = (StructAlign) modExt;
+			}
+		}
+		try {
+			outputFile.write("tau");
+			int sigLen = structAlign.globalSigma ? 1 : 2*inputData.seqs.sequences.size()-1;
+			for(int i = 0; i < sigLen; i++)
+				outputFile.write("\tsigma2_"+(i+1));
+			outputFile.write("\ttau_proposed");
+			for(int i = 0; i < sigLen; i++)
+				outputFile.write("\tsigma2_"+(i+1)+"_proposed");
+			outputFile.write("\n");
+		} catch (IOException e) {
+		}
+		lastSigmaProp = null;
+		lastTauProp = 0;
+	}
+	
+	int[] lastSigmaProp;
+	int lastTauProp;
+	int lastSigma2HProp;
+	int lastNuProp;
+	
+	@Override
+	public void newSample(State state, int no, int total) {
+		if(postprocessWrite) {
+			try {
+				int sigLen = structAlign.globalSigma ? 1 : structAlign.sigma2.length;
+				outputFile.write(structAlign.tau+"\t");
+				for(int i = 0; i < sigLen; i++)
+					outputFile.write(structAlign.sigma2[i]+"\t");
+				
+				if(lastSigmaProp == null || lastSigmaProp.length != sigLen)
+					lastSigmaProp = new int[sigLen];
+				int i=0;
+				for(i = 0; i < sigLen; i++) {
+					outputFile.write(lastSigmaProp[i] != structAlign.proposalCounts[i] ? "\t"+structAlign.sigma2[i] : "\t"+-1);
+					lastSigmaProp[i] = structAlign.proposalCounts[i];
+				}
+				outputFile.write(lastTauProp != structAlign.proposalCounts[i] ? ""+structAlign.tau : "");
+				lastTauProp = structAlign.proposalCounts[i];
+				++i;
+				outputFile.write(lastSigma2HProp != structAlign.proposalCounts[i] ? ""+structAlign.sigma2Hier : "");
+				lastSigma2HProp = structAlign.proposalCounts[i];
+				++i;
+				outputFile.write(lastNuProp != structAlign.proposalCounts[i] ? ""+structAlign.nu : "");
+				lastNuProp = structAlign.proposalCounts[i];
 
-import java.io.IOException;
-import java.util.Arrays;
+				outputFile.write("\n");
+			} catch (IOException e) {
+				e.printStackTrace(); 
+			}
+		}
+//		if(sampling) {
+//			try {
+//				file.write("Sample "+no+"\tStructure:\t");
+//			} catch (IOException e) {
+//			}
+//		}
+	}
+	
+	@Override
+	public void afterLastSample() {
+		try {
+			outputFile.close();
+		} catch (IOException e) {
+			e.printStackTrace();
+		}
+		if(Utils.DEBUG) {
+			System.out.println("final rotation matrices:");
+			for(int i = 1; i < structAlign.xlats.length; i++) {
+				Rotation rot = new Rotation(new Vector3D(structAlign.axes[i]), structAlign.angles[i]);
+				printMatrix(rot.getMatrix());
+			}
+			System.out.println("final translations:");
+			for(int i = 0; i < structAlign.xlats.length; i++) {
+				System.out.println(Arrays.toString(structAlign.xlats[i]));
+			}
+			System.out.println();
+			System.out.println("Acceptance rates:");
 
-import javax.swing.Icon;
-import javax.swing.JPanel;
-
-import org.apache.commons.math3.geometry.euclidean.threed.Rotation;
-import org.apache.commons.math3.geometry.euclidean.threed.Vector3D;
-
-import statalign.base.InputData;
-import statalign.base.McmcStep;
-import statalign.base.State;
-import statalign.base.Utils;
-import statalign.model.ext.ModelExtension;
-import statalign.model.ext.plugins.StructAlign;
-import statalign.postprocess.Postprocess;
-
-public class StructTrace extends Postprocess {
-	
-	StructAlign structAlign;
-
-	public StructTrace() {
-		screenable = true;
-		outputable = true;
-		postprocessable = true;
-		postprocessWrite = true;
-		selected = true;
-		active = true;
-	}
-
-	@Override
-	public String getTabName() {
-		return "Structural alignment";
-	}
-
-	@Override
-	public Icon getIcon() {
-		return null;
-	}
-
-	@Override
-	public JPanel getJPanel() {
-		return null;
-	}
-
-	@Override
-	public String getTip() {
-		return "Structural protein alignment";
-	}
-	
-	@Override
-	public String getFileExtension() {
-		return "struct";
-	}
-
-	@Override
-	public void setSampling(boolean enabled) {
-	}
-	
-	
-	@Override
-	public void beforeFirstSample(InputData inputData) {
-		for(ModelExtension modExt : getModExtPlugins()) {
-			if(modExt instanceof StructAlign) {
-				structAlign = (StructAlign) modExt;
+			System.out.print("Sigma2 (prop): ");
+			for (int i=0; i<structAlign.proposalCounts.length; i++) {
+				System.out.print(structAlign.proposalCounts[i]+" ");
+			}
+			System.out.println("");
+			System.out.print("Sigma2 (acce): ");
+			for (int i=0; i<structAlign.acceptanceCounts.length; i++) {
+				System.out.print(structAlign.acceptanceCounts[i]+" ");
 			}
-		}
-		try {
-			outputFile.write("tau");
-			int sigLen = structAlign.globalSigma ? 1 : 2*inputData.seqs.sequences.size()-1;
-			for(int i = 0; i < sigLen; i++)
-				outputFile.write("\tsigma2_"+(i+1));
-			outputFile.write("\ttau_proposed");
-			for(int i = 0; i < sigLen; i++)
-				outputFile.write("\tsigma2_"+(i+1)+"_proposed");
-			outputFile.write("\n");
-		} catch (IOException e) {
-		}
-		lastSigmaProp = null;
-		lastTauProp = 0;
-	}
-	
-	int[] lastSigmaProp;
-	int lastTauProp;
-	int lastSigma2HProp;
-	int lastNuProp;
-	
-	@Override
-	public void newSample(State state, int no, int total) {
-		if(postprocessWrite) {
-<<<<<<< HEAD
-			// TODO decide if this is still needed for new parameterization
-			/* try {
-				outputFile.write(structAlign.sigma2+"\t"+structAlign.theta+"\t");
-				int newSigmaProp = structAlign.sigProposed;
-				outputFile.write(lastSigmaProp != newSigmaProp? ""+structAlign.sigma2 : "");
-				outputFile.write("\t");
-				lastSigmaProp = newSigmaProp;
-				int newThetaProp = structAlign.thetaProposed;
-				outputFile.write(lastThetaProp != newThetaProp ? ""+structAlign.theta : "");
-=======
-			try {
-				int sigLen = structAlign.globalSigma ? 1 : structAlign.sigma2.length;
-				outputFile.write(structAlign.tau+"\t");
-				for(int i = 0; i < sigLen; i++)
-					outputFile.write(structAlign.sigma2[i]+"\t");
-				
-				if(lastSigmaProp == null || lastSigmaProp.length != sigLen)
-					lastSigmaProp = new int[sigLen];
-				int i=0;
-				for(i = 0; i < sigLen; i++) {
-					outputFile.write(lastSigmaProp[i] != structAlign.proposalCounts[i] ? "\t"+structAlign.sigma2[i] : "\t"+-1);
-					lastSigmaProp[i] = structAlign.proposalCounts[i];
-				}
-				outputFile.write(lastTauProp != structAlign.proposalCounts[i] ? ""+structAlign.tau : "");
-				lastTauProp = structAlign.proposalCounts[i];
-				++i;
-				outputFile.write(lastSigma2HProp != structAlign.proposalCounts[i] ? ""+structAlign.sigma2Hier : "");
-				lastSigma2HProp = structAlign.proposalCounts[i];
-				++i;
-				outputFile.write(lastNuProp != structAlign.proposalCounts[i] ? ""+structAlign.nu : "");
-				lastNuProp = structAlign.proposalCounts[i];
-				
->>>>>>> 6af06cee
-				outputFile.write("\n");
-			} catch (IOException e) {
-				e.printStackTrace(); 
-<<<<<<< HEAD
-			} */
-=======
-			}
->>>>>>> 6af06cee
-		}
-//		if(sampling) {
-//			try {
-//				file.write("Sample "+no+"\tStructure:\t");
-//			} catch (IOException e) {
-//			}
-//		}
-	}
-	
-	@Override
-	public void afterLastSample() {
-		try {
-			outputFile.close();
-		} catch (IOException e) {
-			e.printStackTrace();
-		}
-		if(Utils.DEBUG) {
-			System.out.println("final rotation matrices:");
-			for(int i = 1; i < structAlign.xlats.length; i++) {
-				Rotation rot = new Rotation(new Vector3D(structAlign.axes[i]), structAlign.angles[i]);
-				printMatrix(rot.getMatrix());
-			}
-			System.out.println("final translations:");
-			for(int i = 0; i < structAlign.xlats.length; i++) {
-				System.out.println(Arrays.toString(structAlign.xlats[i]));
-			}
-			System.out.println();
-			System.out.println("Acceptance rates:");
-<<<<<<< HEAD
-			System.out.println("Sigma2H: " + structAlign.sigHProposed + " " + structAlign.sigHAccept);
-			System.out.println("Tau: " + structAlign.tauProposed + " " + structAlign.tauAccept);
-			System.out.println("Nu: " + structAlign.nuProposed + " " + structAlign.nuAccept);
-			System.out.println("Rotation: " + structAlign.rotProposed + " " + structAlign.rotAccept);
-			System.out.println("Xlat: " + structAlign.xlatProposed + " " + structAlign.xlatAccept);
+			System.out.println("Rotation: " + structAlign.rotProposed + " " + structAlign.rotAccept);
+			System.out.println("Xlat: " + structAlign.xlatProposed + " " + structAlign.xlatAccept);
 			System.out.println("Library: " + structAlign.libProposed + " " + structAlign.libAccept);
-			for(int i = 0; i < structAlign.sigma2.length; i++)
-				System.out.println("Sigma2 " + i + ": " + structAlign.sigProposed[i] + " " + structAlign.sigAccept[i]);
-		}
-=======
-			System.out.print("Sigma2 (prop): ");
-			for (int i=0; i<structAlign.proposalCounts.length; i++) {
-				System.out.print(structAlign.proposalCounts[i]+" ");
-			}
-			System.out.println("");
-			System.out.print("Sigma2 (acce): ");
-			for (int i=0; i<structAlign.acceptanceCounts.length; i++) {
-				System.out.print(structAlign.acceptanceCounts[i]+" ");
-			}
-			System.out.println("Rotation: " + structAlign.rotProposed + " " + structAlign.rotAccept);
-			System.out.println("Xlat: " + structAlign.xlatProposed + " " + structAlign.xlatAccept);
-			System.out.println("Library: " + structAlign.libProposed + " " + structAlign.libAccept);
-		}
+		}
 		
-		System.out.println("final translations:");
-		for(int i = 0; i < structAlign.xlats.length; i++) {
-			System.out.println(Arrays.toString(structAlign.xlats[i]));
-		}
-		
-		System.out.println();
-		System.out.println("Acceptance rates:");
-		//System.out.println("Sigma2: " + structAlign.sigProposed + " " + structAlign.sigAccept);
-		System.out.println("Rotation: " + structAlign.rotProposed + " " + structAlign.rotAccept);
-		System.out.println("Xlat: " + structAlign.xlatProposed + " " + structAlign.xlatAccept);
+		System.out.println("final translations:");
+		for(int i = 0; i < structAlign.xlats.length; i++) {
+			System.out.println(Arrays.toString(structAlign.xlats[i]));
+		}
+		
+		System.out.println();
+		System.out.println("Acceptance rates:");
+		//System.out.println("Sigma2: " + structAlign.sigProposed + " " + structAlign.sigAccept);
+		System.out.println("Rotation: " + structAlign.rotProposed + " " + structAlign.rotAccept);
+		System.out.println("Xlat: " + structAlign.xlatProposed + " " + structAlign.xlatAccept);
 		System.out.println("Library: " + structAlign.libProposed + " " + structAlign.libAccept);
->>>>>>> 6af06cee
-	}
-	
-	public static void printMatrix(double[][] m) {
-		for(int i = 0; i < m.length; i++)
-			System.out.println(Arrays.toString(m[i]));
-		System.out.println();
-	}
-	
-	@Override
-	public void newStep(McmcStep mcmcStep) {
-	}
-	
-}
+	}
+	
+	public static void printMatrix(double[][] m) {
+		for(int i = 0; i < m.length; i++)
+			System.out.println(Arrays.toString(m[i]));
+		System.out.println();
+	}
+	
+	@Override
+	public void newStep(McmcStep mcmcStep) {
+	}
+	
+}